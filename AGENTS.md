--- conflicted
+++ resolved
@@ -50,20 +50,6 @@
 (Invoke-WebRequest -UseBasicParsing -Headers $H http://127.0.0.1:8000/metrics).StatusCode
 ```
 
-<<<<<<< HEAD
-```bash
-printf "=== 1 passed, 0 failed, 0 skipped, 1 warnings ===" | \
-  python tools/ci/parse_pytest_summary.py --gui-out-of-scope \
-    --evidence "AGENTS.md::2 Setup & Commands" \
-    --evidence "AGENTS.md::3 Absolute Guardrails (do/do-not)" \
-    --evidence "AGENTS.md::8 Testing & CI Gates" \
-    --evidence "AGENTS.md::10 User-Visible Errors (Persian, deterministic)" \
-    --fail-under 0
-```
-
-- No-100 Gate: اگر `xfailed + skipped + warnings` بزرگ‌تر از صفر باشد، امتیاز زیر ۱۰۰ قفل می‌شود و اجرای CI با `--fail-under 100` تعمداً شکست می‌خورد.
-=======
->>>>>>> 3729221f
 - Dev server (updated): `uvicorn main:app --reload --host 0.0.0.0 --port 8000`
 
 ## CI Integration
@@ -73,11 +59,6 @@
 - Workflow: `.github/workflows/windows-smoke.yml` (Windows latest runner).
 - Steps: UTF-8 codepage → install deps → run `tools/ci/win_smoke.ps1` → `pytest` (warnings treated as errors).
 - Strict Scoring v2: pipeline fails if `tools/ci/parse_pytest_summary.py` reports **TOTAL < 100**.
-<<<<<<< HEAD
-- No-100 Gate: اگر `xfailed + skipped + warnings > 0` باشد، سقف امتیاز زیر ۱۰۰ باقی می‌ماند و اجرای CI با `--fail-under 100` شکست کنترل‌شده خواهد داشت.
-- اختیاری: با `SMOKE_CHECK_MW_ORDER=1` می‌توان قلاب بررسی ترتیب میان‌افزار را فعال کرد؛ اگر نقطهٔ `/__probe__` موجود نباشد پیام فارسی اطلاع‌رسانی چاپ می‌شود و در آینده باید ترتیب `RateLimit → Idempotency → Auth` را ارزیابی کند.
-=======
->>>>>>> 3729221f
 - Determinism: parser/tests avoid wall-clock calls; timing uses monotonic measurements only for diagnostics.
 
 ---
