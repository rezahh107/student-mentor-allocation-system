# SmartAllocPY Environment Guide

## Quick Start
- Run `python setup.py` to install dependencies, set `PYTHONPATH`, configure VS Code, and generate `activate` scripts.
- Use `activate.bat` (Windows) or `source ./activate.sh` (macOS/Linux) before working in a new shell.
- Launch diagnostics with `python scripts/environment_doctor.py` to validate the environment and apply optional fixes.

<!--dev-quick-start:start-->

## Quick Start (Dev)

### پیش‌نیازها
- Python 3.11
- (اختیاری) Docker Compose برای Redis/Postgres

### نصب
```bash
make init
cp -n .env.example .env.dev
export SIGNING_KEY_HEX=0123456789abcdef0123456789abcdef0123456789abcdef0123456789abcdef
```

### دیتابیس‌ها (اختیاری)
```bash
docker compose -f docker-compose.dev.yml up -d
```

فایل `docker-compose.dev.yml` یک نمونهٔ Redis و PostgreSQL تمیز برای توسعهٔ محلی راه‌اندازی می‌کند و می‌توان پس از اتمام کار با `docker compose -f docker-compose.dev.yml down` آن را جمع‌آوری کرد.

### اجرا
```bash
uvicorn main:app --host 127.0.0.1 --port 25119 --env-file .env.dev
```

### اسموک‌تست
```bash
METRICS_TOKEN=dev-metrics scripts/smoke.sh
```

<!--dev-quick-start:end-->

### Windows (PowerShell 7)

راهنمای کامل نصب و اجرای نسخهٔ توسعه را در مستند «[راهنمای PowerShell 7 ویندوز](docs/windows-powershell-setup.md)» دنبال کنید؛ این سند شامل TL;DR، چک‌های پیش‌نیاز، اعتبارسنجی محیط، اجرای `Start-App.ps1` و اسموک‌تست‌های ضروری است.

### 🧪 Windows Acceptance Checks

```cmd
findstr /s /n /i "src.main:app" * && echo "❌ Stale" || echo "✅ Clean"
findstr /s /n /i "src\\main.py" * && echo "❌ Stale" || echo "✅ Clean"
```

```powershell
$env:METRICS_TOKEN="test-token"
$H=@{ Authorization="Bearer $env:METRICS_TOKEN" }
(Invoke-WebRequest -UseBasicParsing http://127.0.0.1:8000/healthz).StatusCode
(Invoke-WebRequest -UseBasicParsing -Headers $H http://127.0.0.1:8000/metrics).StatusCode
```

<<<<<<< HEAD
```bash
printf "=== 1 passed, 0 failed, 0 skipped, 1 warnings ===" | \
  python tools/ci/parse_pytest_summary.py --gui-out-of-scope \
    --evidence "AGENTS.md::2 Setup & Commands" \
    --evidence "AGENTS.md::3 Absolute Guardrails" \
    --evidence "AGENTS.md::8 Testing & CI Gates" \
    --evidence "AGENTS.md::10 User-Visible Errors" \
    --fail-under 0
```

- No-100 Gate: در صورتی که `xfailed + skipped + warnings > 0` باشد، امتیاز نهایی زیر ۱۰۰ قفل می‌شود و اگر CI با `--fail-under 100` اجرا شود عمداً شکست می‌خورد.
=======
>>>>>>> 3729221f
- Dev server (updated): `uvicorn main:app --reload --host 0.0.0.0 --port 8000`

### 🔁 CI Integration (Windows Smoke)

[![Windows Smoke](https://github.com/OWNER/student-mentor-allocation-system/actions/workflows/windows-smoke.yml/badge.svg)](https://github.com/OWNER/student-mentor-allocation-system/actions/workflows/windows-smoke.yml)

- Workflow `.github/workflows/windows-smoke.yml` enforces UTF-8 PowerShell, launches `tools/ci/win_smoke.ps1`, then runs `pytest` with warnings-as-errors.
- Strict Scoring v2 parser (`tools/ci/parse_pytest_summary.py`) must report **TOTAL 100/100**; CI fails otherwise.
<<<<<<< HEAD
- No-100 Gate: اگر جمع `xfailed + skipped + warnings` بزرگ‌تر از صفر باشد، امتیاز نهایی کمتر از ۱۰۰ قفل می‌شود و اجرای CI با `--fail-under 100` عمداً خطا می‌دهد.
- اختیاری: با تنظیم `SMOKE_CHECK_MW_ORDER=1`، اسکریپت اسموک درخواست POST به مسیر `/**__probe__**` ارسال می‌کند؛ در صورت عدم وجود نقطهٔ بررسی پیام فارسی اطلاع‌رسانی می‌شود و در نسخه‌های آینده باید زنجیرهٔ `RateLimit → Idempotency → Auth` را اعتبارسنجی کند.
=======
>>>>>>> 3729221f
- Determinism: parser/tests avoid wall-clock sources; timings rely on monotonic perf counters strictly for diagnostics.

## Import Refactor (src-layout fixer)
برای هماهنگی خودکار ایمپورت‌های مطلق با ساختار `src/` می‌توانید ابزار `tools/refactor_imports.py` را اجرا کنید. ابزار به صورت پیش‌فرض Dry-Run است و گزارش CSV/JSON تولید می‌کند.

**PowerShell 7 (Windows 11):**

```powershell
$env:PYTHONPATH="$PWD;$PWD\src"
\.\.venv\Scripts\python.exe tools\refactor_imports.py scan --report-csv out\refactor.csv --report-json out\refactor.json
\.\.venv\Scripts\python.exe tools\refactor_imports.py apply --fix-entrypoint main:app
\.\.venv\Scripts\python.exe tools\refactor_imports.py scan --serve-metrics --metrics-token token --metrics-port 9130
```

**Bash (Linux/macOS/WSL):**

```bash
export PYTHONPATH="$PWD:$PWD/src"
.venv/bin/python tools/refactor_imports.py scan --report-csv out/refactor.csv --report-json out/refactor.json
.venv/bin/python tools/refactor_imports.py apply --fix-entrypoint main:app
.venv/bin/python tools/refactor_imports.py scan --serve-metrics --metrics-token token --metrics-port 9130
```

برای اجرای تست‌های ابزار:

```bash
PYTEST_DISABLE_PLUGIN_AUTOLOAD=1 pytest -c pytest.min.ini tests/refactor -q
```

برای بررسی بودجهٔ کارایی و گزارش ۵ بعدی:

```bash
.venv/bin/python strict_report.py --summary reports/pytest-summary.txt --json reports/pytest.json
```

برای جلوگیری از ورود ایمپورت‌های خام جدید، می‌توانید در فایل `.pre-commit-config.yaml` بخش زیر را اضافه کنید:

```yaml
- repo: local
  hooks:
    - id: forbid-bare-src-imports
      name: forbid bare src imports
      entry: python tools/refactor_imports.py scan
      language: system
      pass_filenames: false
```

## FastAPI Hardened Service Configuration
- `REDIS_NAMESPACE` و `REDIS_URL` برای تفکیک فضای کلید و اتصال به Redis استفاده می‌شوند؛ در CI مقدار `REDIS_URL` از سرویس `redis:7` تزریق می‌گردد.
- سیاست Retry Redis از طریق متغیرهای `REDIS_MAX_RETRIES` (پیش‌فرض ۳)، `REDIS_BASE_DELAY_MS`، `REDIS_MAX_DELAY_MS` و `REDIS_JITTER_MS` قابل تنظیم است.
- برای فعال‌سازی Fail-Open عمومی می‌توانید `RATE_LIMIT_FAIL_OPEN=1` را تنظیم کنید؛ GET ها در صورت خطا همیشه Fail-Open می‌شوند و `POST /allocations` تنها در صورت تنظیم صریح Fail-Open آزاد می‌ماند.
- مسیر `/metrics` نیازمند تعیین یکی از `METRICS_TOKEN` یا قرار گرفتن IP در `METRICS_IP_ALLOWLIST` است؛ خروجی شامل متریک‌های `redis_retry_attempts_total` و `redis_retry_exhausted_total` است که برای پایش پایداری Redis ضروری‌اند.
- مقداردهی متغیر سراسری `METRICS_TOKEN` بر مقدار تو در توی `IMPORT_TO_SABT_AUTH__METRICS_TOKEN` اولویت دارد؛ در صورت خالی بودن هر دو، پاسخ `/metrics` با خطای فارسی «متغیر METRICS_TOKEN یا IMPORT_TO_SABT_AUTH__METRICS_TOKEN را مقداردهی کنید» قطع می‌شود.
- مسیر پیش‌فرض ذخیرهٔ خروجی‌ها `<ریشهٔ پروژه>/storage/exports` است و در اولین اجرا ساخته می‌شود؛ در صورت نیاز می‌توانید `EXPORT_STORAGE_DIR` را روی مسیر مطمئن دیگری تنظیم کنید.
- برای کوتاه‌کردن زمان تست استریم بزرگ در CI، متغیر `EXPORT_STRESS_ROWS` تعداد ردیف‌های تولیدی را کنترل می‌کند (پیش‌فرض ۱۲٬۰۰۰).
- برای اجرای آزمون یکپارچه‌ی ردیس واقعی، متغیر `LIVE_REDIS_URL` را روی DSN محیط زنده/لوکال تنظیم کنید؛ در غیر این صورت این مسیر جمع‌آوری نمی‌شود.
- اجرای آزمون‌های سخت‌سازی اکنون بدون پرچم‌های اضافی انجام می‌شود: `PYTEST_DISABLE_PLUGIN_AUTOLOAD=1 pytest -p pytest_asyncio.plugin tests/hardened_api -q`. حلقهٔ پیش‌فرض asyncio در `pytest.ini` روی `function` ثابت شده و دیگر نیاز به `-o asyncio_default_fixture_loop_scope=function` نیست.
- تمامی سناریوهای HTTP آزمایشی با `httpx.AsyncClient` و `ASGITransport` اجرا می‌شوند تا اخطارهای فرسودگی نسخه‌های آینده (`data=` خام) حذف شوند؛ برای بدنهٔ دلخواه از آرگومان‌های `json=` یا `content=` استفاده کنید.
- لانچر Redis ابتدا باینری محلی را تلاش می‌کند و در صورت نبود، به طور خودکار کانتینر `redis:7` را با Docker اجرا می‌کند؛ با متغیر `REDIS_LAUNCH_MODE` می‌توانید حالت را به `binary`، `docker` یا `skip` محدود کنید. در صورت نبود Docker و باینری، مقدار `skip` باعث ثبت `xfail` مستند در تست‌ها می‌شود.
- نگهبان اخطارهای HTTPX اکنون علاوه بر مسیر موفق POST، مسیر GET `/status` و خطای نوع محتوا را هم بررسی می‌کند تا هیچ اخطار فرسودگی در سناریوهای رایج باقی نماند.

## ابزارهای فاز سوم (Allocation + Outbox)
- اجرای تخصیص اتمیک از خط فرمان: `python -m src.tools.allocation_cli <student_id> <mentor_id> --request-id ... --dry-run`؛ پیام‌ها فارسی و دارای کد خطا هستند.
- دیسپچر Outbox با گزینه‌های `--once` و `--loop`: `python -m src.tools.outbox_dispatcher_cli --database-url sqlite:///allocation.db`.
- پنل گرافیکی Tkinter برای اپراتورها: `python -m src.tools.gui_operator`؛ اجرای Dry-Run روی فایل‌های CSV/JSON در نخ جداگانه انجام می‌شود و وضعیت آخرین رویدادها (PENDING/SENT/FAILED) در لیست فارسی نمایش داده می‌شود.
- خروجی گرفتن از تخصیص‌ها: `python -m src.tools.export_allocations_cli --output allocations.csv --format=csv --bom --crlf`; برای فایل XLSX فرمت را به `xlsx` تغییر دهید. در صورت نیاز به سازگاری کامل با Excel پیام هشدار `EXPORT_BOM_REQUIRED` چاپ می‌شود.

## نصب وابستگی‌های توسعه و pre-commit
- برای فعال‌سازی هوک‌ها، یک‌بار `make init` را اجرا کنید تا وابستگی‌ها از روی `constraints-dev.txt` نصب شوند و `pre-commit` به‌صورت خودکار فعال گردد؛ از این پس `pyupgrade` و `bandit` روی هر کامیت بررسی می‌شوند.

## PYTHONPATH Management
- `setup.py` sets `PYTHONPATH` to the project root and updates `.env` for VS Code integrations.
- Activation scripts export `PYTHONPATH` for shell sessions; re-run them whenever you open a new terminal.
- The doctor script checks whether the project root is present in `PYTHONPATH` and can auto-fix common issues.

## Troubleshooting
- If dependencies are missing, re-run `python setup.py` and select the optional groups you need.
- Use `python -m compileall setup.py scripts/environment_doctor.py` to perform a quick syntax check before commits.
- When Docker is unavailable, install it from docker.com or update your PATH.

## Additional Resources
- `Makefile` provides shortcuts like `make test-quick` for CI-aligned test runs.
- For advanced analytics dashboards, run `streamlit run scripts/dashboard.py` after setup completes.

## Streamlit Dashboards
- Every dashboard module calls `configure_page()` immediately after imports so `st.set_page_config` executes before any other Streamlit command.
- When adding new Streamlit views, follow the same pattern: define a `configure_page()` helper, invoke it at module load, then render the UI in `main()` or a `run()` method.
- Remember that calling `st.set_page_config` after rendering UI elements triggers `StreamlitSetPageConfigMustBeFirstCommandError`.
## Phase 2 Counter Service Operations
- اجرای شمارنده با `python -m src.phase2_counter_service.cli assign-counter <کد_ملی> <جنسیت> <کد_سال>` انجام می‌شود؛ پیام‌های خطا به صورت فارسی و دارای کد ماشینی هستند.
- بک‌فیل روی فایل‌های بسیار بزرگ با دستور `python -m src.phase2_counter_service.cli backfill <csv> --chunk-size 500` به صورت پیش‌فرض خشک اجرا می‌شود؛ برای اعمال نهایی `--apply` را اضافه کنید.
- برای ذخیره خلاصهٔ اجرا در CSV می‌توانید `--stats-csv` را تعیین کنید؛ مسیرهای بدون پسوند یا دارای اسلش پایانی به عنوان پوشه در نظر گرفته شده، در صورت نبود پوشه‌ها به شکل خودکار ساخته می‌شوند و فایل مقصد بعد از نوشتن با پیام فارسی روی استاندارد اوت‌پوت اعلام می‌شود. پرچم‌های `--excel-safe` (محافظت از فرمول)، `--quote-all` (کوت‌گذاری همهٔ ستون‌ها)، `--bom` (افزودن BOM) و `--crlf` (پایان خط ویندوزی) همچنان قابل استفاده هستند. در صورت نیاز به خروجی کاملاً ماشینی می‌توانید `--json-only` را اضافه کنید تا بنر فارسی چاپ نشود و مسیر فایل نهایی به صورت فیلد `stats_csv_path` در JSON بازگردد.
- خروجی خلاصهٔ بک‌فیل در ستون مقدار، مقادیر بولی را به «بله/خیر» بومی‌سازی می‌کند؛ اگر مسیر پوشه تعیین شود فایل با پسوند زمانی و شناسهٔ یکتا ساخته می‌شود و برای بازنویسی فایل موجود باید پرچم `--overwrite` را اضافه کنید.
- اکسپورتر پرومتئوس با `python -m src.phase2_counter_service.cli serve-metrics --oneshot` مقداردهی اولیه شده و گیج سلامت `counter_exporter_health` را به ۱ می‌رساند؛ در حالت بدون `--oneshot` فرایند در فورگراند می‌ماند.
- اپراتورها برای پایش تعاملی می‌توانند `python tools/gui/operator_panel.py` را اجرا کنند؛ این پنل به صورت خودکار در محیط‌های بدون نمایشگر پیام «محیط بدون نمایشگر؛ پنل گرافیکی در دسترس نیست.» را چاپ کرده و بدون خطا خارج می‌شود و چندین پنل همزمان می‌توانند بدون تداخل در هندلرهای لاگ به یک لاگر مشترک متصل شوند.
- اکسپورتر پرومتئوس تنها یک‌بار راه‌اندازی می‌شود، اجرای مجدد `serve-metrics` روی همان پورت بدون تغییر متریک انجام می‌شود و در زمان خاموشی، هر دو گیج `counter_exporter_health` و `counter_metrics_http_started` به ۰ بازنشانی می‌شوند.
- هش کردن PII با متغیر محیطی `PII_HASH_SALT` کنترل می‌شود؛ بدون تعیین آن مقدار پیش‌فرض توسعه استفاده می‌گردد.

## CI Gates و خط فرمان
- `make ci-checks` مجموعه کامل پوشش، Mypy(strict)، Bandit، اعتبارسنجی آرتیفکت‌ها و `post_migration_checks` را اجرا می‌کند و آستانه پوشش ۹۵٪ را enforced می‌نماید.
- `make fault-tests` تنها تست‌های تزریق خطا را اجرا می‌کند تا شاخه‌های مربوط به تعارض پایگاه داده پوشش داده شوند.
- `make static-checks` برای اجرای سریع Mypy و Bandit در جریان توسعه استفاده شود.
- برای اجرای کامل گیت‌های استاتیک در محیط محلی، پیش از فراخوانی `make static-checks` دست‌کم یک‌بار `make init` را اجرا کنید تا Bandit و بسته‌های کمکی نصب شوند.
- برای اجرای تست‌های UI در محیط محلی، در صورت نبود PySide6 یا کتابخانه‌های گرافیکی (libGL/mesa) می‌توانید آن‌ها را نصب کنید یا به پیام اسکیپ «محیط هدلس» اعتماد کنید؛ در حالت نصب‌شده، متغیر `QT_QPA_PLATFORM=offscreen` نیز مسیر اجرای بدون نمایشگر را فراهم می‌کند.
- در محیط‌های بدون نیاز به رابط گرافیکی می‌توانید متغیر `UI_MINIMAL=1` را تنظیم کنید تا صفحات Qt به صورت خودکار غیرفعال شوند و تنها سرویس FastAPI + Swagger در دسترس بماند.
- پس از هر مهاجرت دیتابیس، `make post-migration-checks` روی پایگاه داده موقت اجرا و در صورت هرگونه تغییر در قید UNIQUE یا الگوی شمارنده خطا می‌دهد.
- GitHub Actions تنها از فایل `ci.yml` استفاده می‌کند؛ این پایپ‌لاین روی Python 3.11 و 3.12 اجرا شده و به ترتیب `make fault-tests`, `make static-checks` و در نسخه ۳.۱۱ `make ci-checks` را اجرا می‌کند تا پوشش و اعتبارسنجی آرتیفکت‌ها تضمین شوند.

## سیاست Bandit و حالت UI_MINIMAL
- Bandit فقط خطاهای با شدت Medium/High را مسدود می‌کند؛ یافته‌های Low صرفاً به صورت هشدار فارسی چاپ می‌شوند تا روند CI قطع نشود.
- فایل `.bandit` مسیرهای `tests/`, `venv/`, `.venv/` و `__pycache__/` را حذف می‌کند و در صورت تنظیم `UI_MINIMAL=1` می‌توان با افزودن پرچم `-x src/ui` اسکن UI را موقتاً کنار گذاشت.
- هدف «UI حداقلی با FastAPI+Swagger کافی است» حفظ شده و نبود وابستگی‌های Qt با قرار دادن `UI_MINIMAL=1` در متغیرهای محیطی باعث شکست CI نخواهد شد.
- برای اصلاح خودکار الگوهای رایج (B110/B403/B506/B602/B603) می‌توان `make security-fix` را اجرا کرد؛ پیام‌های افزوده شده به کد برای کاربران فارسی‌زبان خوانا هستند و خطاهای غیرامن با `# nosec` همراه با دلیل فارسی مستندسازی می‌شوند.

## محدودیت‌های عملیاتی و بک‌فیل
- پیشوند جنسیت از SSOT برابر `{0: '373', 1: '357'}` است و هرگونه ناهمخوانی در لاگ‌ها و متریک‌ها گزارش می‌شود.
- حداکثر ظرفیت هر دنباله ۹۹۹۹ است؛ در صورت تجاوز متریک `counter_sequence_exhausted_total` افزایش یافته و خطای `E_COUNTER_EXHAUSTED` صادر می‌گردد.
- بک‌فیل تنها روی ستون‌های `national_id`, `gender`, `year_code` حساب می‌کند و تمام ورودی‌ها پیش از اعمال به کمک NFKC نرمال‌سازی می‌شوند.
- اجرای خشک بک‌فیل از روی حداکثر‌های فعلی در جدول توالی محاسبه می‌کند و تغییری در پایگاه داده ایجاد نمی‌کند.
- در طول بک‌فیل، پیشوند شمارنده برای هر ردیف با جنسیت مقایسه می‌شود؛ در صورت همخوانی، مقدار دنبالهٔ محلی بر اساس حداکثر مقدار موجود به‌روزرسانی می‌شود تا برآورد ظرفیت بعدی دقیق بماند و در صورت ناهماهنگی هش دانش‌آموز ثبت شده و متریک «prefix mismatch» افزایش می‌یابد.<|MERGE_RESOLUTION|>--- conflicted
+++ resolved
@@ -57,20 +57,6 @@
 (Invoke-WebRequest -UseBasicParsing -Headers $H http://127.0.0.1:8000/metrics).StatusCode
 ```
 
-<<<<<<< HEAD
-```bash
-printf "=== 1 passed, 0 failed, 0 skipped, 1 warnings ===" | \
-  python tools/ci/parse_pytest_summary.py --gui-out-of-scope \
-    --evidence "AGENTS.md::2 Setup & Commands" \
-    --evidence "AGENTS.md::3 Absolute Guardrails" \
-    --evidence "AGENTS.md::8 Testing & CI Gates" \
-    --evidence "AGENTS.md::10 User-Visible Errors" \
-    --fail-under 0
-```
-
-- No-100 Gate: در صورتی که `xfailed + skipped + warnings > 0` باشد، امتیاز نهایی زیر ۱۰۰ قفل می‌شود و اگر CI با `--fail-under 100` اجرا شود عمداً شکست می‌خورد.
-=======
->>>>>>> 3729221f
 - Dev server (updated): `uvicorn main:app --reload --host 0.0.0.0 --port 8000`
 
 ### 🔁 CI Integration (Windows Smoke)
@@ -79,11 +65,6 @@
 
 - Workflow `.github/workflows/windows-smoke.yml` enforces UTF-8 PowerShell, launches `tools/ci/win_smoke.ps1`, then runs `pytest` with warnings-as-errors.
 - Strict Scoring v2 parser (`tools/ci/parse_pytest_summary.py`) must report **TOTAL 100/100**; CI fails otherwise.
-<<<<<<< HEAD
-- No-100 Gate: اگر جمع `xfailed + skipped + warnings` بزرگ‌تر از صفر باشد، امتیاز نهایی کمتر از ۱۰۰ قفل می‌شود و اجرای CI با `--fail-under 100` عمداً خطا می‌دهد.
-- اختیاری: با تنظیم `SMOKE_CHECK_MW_ORDER=1`، اسکریپت اسموک درخواست POST به مسیر `/**__probe__**` ارسال می‌کند؛ در صورت عدم وجود نقطهٔ بررسی پیام فارسی اطلاع‌رسانی می‌شود و در نسخه‌های آینده باید زنجیرهٔ `RateLimit → Idempotency → Auth` را اعتبارسنجی کند.
-=======
->>>>>>> 3729221f
 - Determinism: parser/tests avoid wall-clock sources; timings rely on monotonic perf counters strictly for diagnostics.
 
 ## Import Refactor (src-layout fixer)
