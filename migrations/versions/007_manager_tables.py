--- conflicted
+++ resolved
@@ -20,17 +20,6 @@
 
 
 def _iter_existing_manager_ids(bind) -> Iterable[int]:
-<<<<<<< HEAD
-    rows = bind.execute(
-        sa.text(
-            'SELECT "شناسه_مدیر" FROM "منتورها" WHERE "شناسه_مدیر" IS NOT NULL '
-            "UNION "
-            "SELECT manager_id FROM manager_allowed_centers WHERE manager_id IS NOT NULL"
-        )
-    )
-    for row in rows:
-        yield int(row[0])
-=======
     query = sa.text(
         'SELECT "شناسه_مدیر" FROM "منتورها" WHERE "شناسه_مدیر" IS NOT NULL '
         "UNION "
@@ -67,7 +56,6 @@
 
     bind.execute(manager_stmt)
     bind.execute(centers_stmt)
->>>>>>> 91475d78
 
 
 def upgrade() -> None:
