--- conflicted
+++ resolved
@@ -42,43 +42,40 @@
 	PYTEST_DISABLE_PLUGIN_AUTOLOAD=1 $(PYTHON) -m pytest tests/phase2_counter_service/test_faults.py -q
 
 static-checks:
-<<<<<<< HEAD
 	PYTEST_DISABLE_PLUGIN_AUTOLOAD=1 $(PYTHON) -m pytest \
-				tests/phase2_counter_service/test_excel_safe.py \
-				tests/phase2_counter_service/test_cli.py \
-				tests/phase2_counter_service/test_operator_panel_logging.py \
-				tests/security/test_bandit_gate.py -q
+		tests/phase2_counter_service/test_excel_safe.py \
+		tests/phase2_counter_service/test_cli.py \
+		tests/phase2_counter_service/test_operator_panel_logging.py \
+		tests/security/test_bandit_gate.py -q
+	
 	if [ "$$UI_MINIMAL" != "1" ]; then \
 		$(MAKE) gui-smoke; \
 	else \
-		echo "UI_MINIMAL=1 → تست‌های GUI برای CI حذف شدند."; \
+		echo "UI_MINIMAL=1 → حذف کاندید CI برای GUI تست‌های"; \
 	fi
+	
 	PYTEST_DISABLE_PLUGIN_AUTOLOAD=1 $(PYTHON) -m mypy --strict --explicit-package-bases --follow-imports=skip --namespace-packages src/phase2_counter_service scripts/post_migration_checks.py scripts/validate_artifacts.py
 	PYTHONPATH=$(PROJECT_ROOT) $(PYTHON) -m scripts.run_bandit_gate
+	
 	if [ "$$CI" = "true" ]; then \
-		echo "آرتیفکت Bandit برای دانلود: reports/bandit-report.json"; \
+		echo "آرشیو Bandit برای دانلود: reports/bandit-report.json"; \
 	fi
-
-=======
-	PYTEST_DISABLE_PLUGIN_AUTOLOAD=1 $(PYTHON) -m pytest tests/phase2_counter_service/test_excel_safe.py -q
-	PYTEST_DISABLE_PLUGIN_AUTOLOAD=1 $(PYTHON) -m pytest tests/phase2_counter_service/test_cli.py -q
-	PYTEST_DISABLE_PLUGIN_AUTOLOAD=1 $(PYTHON) -m pytest tests/phase2_counter_service/test_operator_panel_logging.py -q
+	
 	PYTEST_DISABLE_PLUGIN_AUTOLOAD=1 $(PYTHON) -m pytest tests/phase2_counter_service/test_no_unused_ignores.py -q
-	$(MAKE) gui-smoke
-	PYTEST_DISABLE_PLUGIN_AUTOLOAD=1 $(PYTHON) -m mypy --strict --explicit-package-bases --follow-imports=skip --namespace-packages src/phase2_counter_service scripts/post_migration_checks.py scripts/validate_artifacts.py
+	
 	@if $(PYTHON) -c "import bandit" >/dev/null 2>&1; then \
 		$(PYTHON) -m bandit -r src/ scripts/; \
 	else \
 		if [ "$$CI" = "true" ] || [ "$$CI" = "1" ]; then \
-			printf 'خطا: ماژول Bandit در محیط CI در دسترس نیست؛ لطفاً pip install -r requirements-dev.txt اجرا شود.\n' >&2; \
+			printf "در دستوری نصب: لطفا CI در محیط Bandit خطا: بازرسی\n" >&2; \
 			exit 1; \
 		else \
-			printf 'هشدار: Bandit نصب نیست؛ در محیط لوکال از این مرحله عبور شد (برای اجرا: pip install -r requirements-dev.txt).\n'; \
+			printf "از این مرحله عبور شد Bandit (برای اجرا) نصب نیست؛ در محیط لوکال\n"; \
 		fi; \
 	fi
->>>>>>> fd794882
+
 gui-smoke:
-        PYTEST_DISABLE_PLUGIN_AUTOLOAD=1 $(PYTHON) -m pytest tests/phase2_counter_service/test_gui_smoke.py -q
+	PYTEST_DISABLE_PLUGIN_AUTOLOAD=1 $(PYTHON) -m pytest tests/phase2_counter_service/test_gui_smoke.py -q
 
 security-fix:
 	PYTHONPATH=$(PROJECT_ROOT) $(PYTHON) -m scripts.bandit_fixer
