# Managed by tools/pytest_config_diagnostics.py
# Ensures deterministic CI behaviour across platforms.
[pytest]
minversion = 7.4
pythonpath =
    src
testpaths =
    tests/spec
    tests/windows
    tests/integration
<<<<<<< HEAD
=======
    tests/performance
    tests/gui
>>>>>>> dcba6cf1
python_files = test_*.py *_test.py
python_classes = Test* *Tests
python_functions = test_*
addopts =
    -ra
    --strict-config
    --strict-markers
    --color=yes
    --maxfail=1
    --durations=20
    --tb=short
    --showlocals
    -W error
    -n=auto
    --dist=loadscope
    -p pytest_asyncio
    -p xdist.plugin
    -p pytest_timeout
<<<<<<< HEAD
=======
    --ignore-glob=**/System?Volume?Information
    --ignore-glob=**/WindowsApps
    --ignore-glob=**/Program?Files*
    --ignore-glob=**/Program?Files?(*
>>>>>>> dcba6cf1
xfail_strict = true
console_output_style = progress
filterwarnings =
    error
markers =
    smoke: آزمون‌های دود
    integration: آزمایش‌های یکپارچه‌سازی
    windows: آزمون‌های مختص ویندوز
<<<<<<< HEAD
=======
    gui: آزمون‌های رابط کاربری با تکیه بر WebView
>>>>>>> dcba6cf1
    excel: آزمون‌های خروجی اکسل
    excel_safety: آزمون‌های ایمنی اکسل و جلوگیری از تزریق فرمول
    ci: آزمون‌های CI
    retry_logic: آزمون منطق تلاش مجدد
    middleware: آزمون زنجیره میان‌افزار RateLimit→Idempotency→Auth
    performance: آزمون بودجه‌های کارایی
    stress: آزمون‌های تنش (بار بالا)
    ui: آزمون‌های رابط کاربری
    metrics: آزمون‌های متریک و مشاهده‌پذیری
    benchmark: آزمون‌های بنچمارک با pytest-benchmark
    security: آزمون پایه‌های امنیتی
    cleanup: آزمون پاکسازی حالت اشتراکی
    network: آزمون‌های نیازمند شبکه (در صورت عدم دسترسی آفلاین حذف شوند)
norecursedirs =
    .git
    .tox
    .venv
    venv
    build
    dist
    node_modules
    tmp
    htmlcov
    test-results
<<<<<<< HEAD
=======
    System?Volume?Information
    Program?Files*
    Program?Files?(*
    WindowsApps
>>>>>>> dcba6cf1
env =
    TZ=Asia/Tehran
    PYTHONDONTWRITEBYTECODE=1
    PYTHONUNBUFFERED=1
    PYTEST_DISABLE_PLUGIN_AUTOLOAD=1
    PYTHONHASHSEED=0
    TEST_ENV=ci
log_cli = true
log_cli_level = INFO
log_cli_format = %(asctime)s [%(levelname)s] %(name)s: %(message)s
log_cli_date_format = %Y-%m-%dT%H:%M:%S%z
junit_family = xunit2
junit_logging = all
junit_duration_report = call
cache_dir = .pytest_cache
<<<<<<< HEAD
timeout = 300
=======
timeout = 60
>>>>>>> dcba6cf1
timeout_func_only = false
timeout_method = thread<|MERGE_RESOLUTION|>--- conflicted
+++ resolved
@@ -8,11 +8,8 @@
     tests/spec
     tests/windows
     tests/integration
-<<<<<<< HEAD
-=======
     tests/performance
     tests/gui
->>>>>>> dcba6cf1
 python_files = test_*.py *_test.py
 python_classes = Test* *Tests
 python_functions = test_*
@@ -31,13 +28,10 @@
     -p pytest_asyncio
     -p xdist.plugin
     -p pytest_timeout
-<<<<<<< HEAD
-=======
     --ignore-glob=**/System?Volume?Information
     --ignore-glob=**/WindowsApps
     --ignore-glob=**/Program?Files*
     --ignore-glob=**/Program?Files?(*
->>>>>>> dcba6cf1
 xfail_strict = true
 console_output_style = progress
 filterwarnings =
@@ -46,10 +40,7 @@
     smoke: آزمون‌های دود
     integration: آزمایش‌های یکپارچه‌سازی
     windows: آزمون‌های مختص ویندوز
-<<<<<<< HEAD
-=======
     gui: آزمون‌های رابط کاربری با تکیه بر WebView
->>>>>>> dcba6cf1
     excel: آزمون‌های خروجی اکسل
     excel_safety: آزمون‌های ایمنی اکسل و جلوگیری از تزریق فرمول
     ci: آزمون‌های CI
@@ -74,13 +65,10 @@
     tmp
     htmlcov
     test-results
-<<<<<<< HEAD
-=======
     System?Volume?Information
     Program?Files*
     Program?Files?(*
     WindowsApps
->>>>>>> dcba6cf1
 env =
     TZ=Asia/Tehran
     PYTHONDONTWRITEBYTECODE=1
@@ -96,10 +84,6 @@
 junit_logging = all
 junit_duration_report = call
 cache_dir = .pytest_cache
-<<<<<<< HEAD
-timeout = 300
-=======
 timeout = 60
->>>>>>> dcba6cf1
 timeout_func_only = false
 timeout_method = thread