<<<<<<< HEAD
"""Backward-compatible re-export of clock utilities for application wiring."""

from ..clock import (
    CallableClock,
    Clock,
    FixedClock,
    SystemClock,
    build_system_clock,
    ensure_clock,
)

__all__ = [
    "Clock",
    "FixedClock",
    "SystemClock",
    "CallableClock",
    "build_system_clock",
    "ensure_clock",
]
=======
from __future__ import annotations

import datetime as dt
import unicodedata
from dataclasses import dataclass, field
from functools import lru_cache
from typing import Protocol, runtime_checkable
from zoneinfo import ZoneInfo, ZoneInfoNotFoundError

_PERSIAN_DIGIT_MAP = {ord(ch): str(idx) for idx, ch in enumerate("۰۱۲۳۴۵۶۷۸۹")}
_ARABIC_DIGIT_MAP = {ord(ch): str(idx) for idx, ch in enumerate("٠١٢٣٤٥٦٧٨٩")}
_ZERO_WIDTH_CHARACTERS = ("\u200c", "\u200d", "\ufeff")


@runtime_checkable
class Clock(Protocol):
    """Protocol describing deterministic clock access."""

    def now(self) -> dt.datetime:
        """Return the current :class:`datetime.datetime` (aware when possible)."""


@dataclass(frozen=True, slots=True)
class FixedClock:
    """Clock returning a pre-defined instant for deterministic behaviour."""

    instant: dt.datetime

    def __post_init__(self) -> None:
        if not isinstance(self.instant, dt.datetime):  # pragma: no cover - defensive
            raise TypeError("instant must be a datetime instance")

    def now(self) -> dt.datetime:
        """Return the injected instant as-is."""

        return self.instant


@dataclass(frozen=True, slots=True)
class SystemClock:
    """Clock backed by :class:`datetime.datetime.now` with an IANA timezone."""

    timezone: ZoneInfo
    _timezone_key: str = field(init=False, repr=False)

    def __post_init__(self) -> None:
        if not isinstance(self.timezone, ZoneInfo):  # pragma: no cover - defensive
            raise TypeError("timezone must be a ZoneInfo instance")
        object.__setattr__(self, "_timezone_key", getattr(self.timezone, "key", str(self.timezone)))

    @property
    def timezone_name(self) -> str:
        """Return the canonical timezone key used for logging/debugging."""

        return self._timezone_key

    def now(self) -> dt.datetime:
        """Return the current timezone-aware datetime in the configured zone."""

        return dt.datetime.now(tz=self.timezone)


def _normalise_timezone_name(timezone: str) -> str:
    if timezone is None:
        raise ValueError("منطقهٔ زمانی نامعتبر است؛ مقدار ورودی: None")

    normalized = unicodedata.normalize("NFKC", str(timezone))
    normalized = normalized.translate(_PERSIAN_DIGIT_MAP).translate(_ARABIC_DIGIT_MAP)
    for character in _ZERO_WIDTH_CHARACTERS:
        normalized = normalized.replace(character, "")
    normalized = normalized.strip()

    if not normalized:
        raise ValueError("منطقهٔ زمانی نامعتبر است؛ مقدار ورودی خالی است.")
    if len(normalized) > 255:
        raise ValueError("منطقهٔ زمانی نامعتبر است؛ طول مقدار بیش از حد مجاز است.")

    return normalized


@lru_cache(maxsize=32)
def _load_zone_info(timezone: str) -> ZoneInfo:
    return ZoneInfo(timezone)


def build_system_clock(timezone: str) -> SystemClock:
    """Build a :class:`SystemClock` for the provided IANA timezone name."""

    normalized = _normalise_timezone_name(timezone)
    try:
        zone = _load_zone_info(normalized)
    except ZoneInfoNotFoundError as exc:  # pragma: no cover - exercised via tests
        raise ValueError(f"منطقهٔ زمانی نامعتبر است؛ مقدار ورودی: {normalized}.") from exc

    return SystemClock(timezone=zone)


__all__ = ["Clock", "FixedClock", "SystemClock", "build_system_clock"]
>>>>>>> 6896b2fd
<|MERGE_RESOLUTION|>--- conflicted
+++ resolved
@@ -1,84 +1,25 @@
-<<<<<<< HEAD
-"""Backward-compatible re-export of clock utilities for application wiring."""
+from __future__ import annotations
 
-from ..clock import (
-    CallableClock,
-    Clock,
-    FixedClock,
-    SystemClock,
-    build_system_clock,
-    ensure_clock,
-)
+"""
+Deterministic clock utilities centered on IANA tz=Asia/Tehran.
 
-__all__ = [
-    "Clock",
-    "FixedClock",
-    "SystemClock",
-    "CallableClock",
-    "build_system_clock",
-    "ensure_clock",
-]
-=======
-from __future__ import annotations
+- Keeps main's implementation (Clock, FixedClock, SystemClock, build_system_clock)
+- Adds codex branch API surface (CallableClock, ensure_clock) for backward-compat
+"""
 
 import datetime as dt
 import unicodedata
 from dataclasses import dataclass, field
 from functools import lru_cache
-from typing import Protocol, runtime_checkable
+from typing import Callable, Protocol, runtime_checkable, Union
 from zoneinfo import ZoneInfo, ZoneInfoNotFoundError
+
+# ----- Normalization helpers (from main) --------------------------------------
 
 _PERSIAN_DIGIT_MAP = {ord(ch): str(idx) for idx, ch in enumerate("۰۱۲۳۴۵۶۷۸۹")}
 _ARABIC_DIGIT_MAP = {ord(ch): str(idx) for idx, ch in enumerate("٠١٢٣٤٥٦٧٨٩")}
 _ZERO_WIDTH_CHARACTERS = ("\u200c", "\u200d", "\ufeff")
-
-
-@runtime_checkable
-class Clock(Protocol):
-    """Protocol describing deterministic clock access."""
-
-    def now(self) -> dt.datetime:
-        """Return the current :class:`datetime.datetime` (aware when possible)."""
-
-
-@dataclass(frozen=True, slots=True)
-class FixedClock:
-    """Clock returning a pre-defined instant for deterministic behaviour."""
-
-    instant: dt.datetime
-
-    def __post_init__(self) -> None:
-        if not isinstance(self.instant, dt.datetime):  # pragma: no cover - defensive
-            raise TypeError("instant must be a datetime instance")
-
-    def now(self) -> dt.datetime:
-        """Return the injected instant as-is."""
-
-        return self.instant
-
-
-@dataclass(frozen=True, slots=True)
-class SystemClock:
-    """Clock backed by :class:`datetime.datetime.now` with an IANA timezone."""
-
-    timezone: ZoneInfo
-    _timezone_key: str = field(init=False, repr=False)
-
-    def __post_init__(self) -> None:
-        if not isinstance(self.timezone, ZoneInfo):  # pragma: no cover - defensive
-            raise TypeError("timezone must be a ZoneInfo instance")
-        object.__setattr__(self, "_timezone_key", getattr(self.timezone, "key", str(self.timezone)))
-
-    @property
-    def timezone_name(self) -> str:
-        """Return the canonical timezone key used for logging/debugging."""
-
-        return self._timezone_key
-
-    def now(self) -> dt.datetime:
-        """Return the current timezone-aware datetime in the configured zone."""
-
-        return dt.datetime.now(tz=self.timezone)
+_DEFAULT_TZ_NAME = "Asia/Tehran"
 
 
 def _normalise_timezone_name(timezone: str) -> str:
@@ -104,17 +45,109 @@
     return ZoneInfo(timezone)
 
 
+def _coerce_aware(value: dt.datetime, tz: ZoneInfo) -> dt.datetime:
+    """
+    Ensure the datetime is timezone-aware. If naive, attach provided tz.
+    We deliberately do not convert aware values (no implicit zone change).
+    """
+    if not isinstance(value, dt.datetime):  # defensive
+        raise TypeError("instant must be a datetime instance")
+    return value if value.tzinfo is not None else value.replace(tzinfo=tz)
+
+
+# ----- Public protocol (from main) --------------------------------------------
+
+@runtime_checkable
+class Clock(Protocol):
+    """Protocol describing deterministic clock access."""
+    def now(self) -> dt.datetime:
+        """Return the current :class:`datetime.datetime` (aware when possible)."""
+
+
+# ----- Implementations (from main) --------------------------------------------
+
+@dataclass(frozen=True, slots=True)
+class FixedClock:
+    """Clock returning a pre-defined instant for deterministic behaviour."""
+    instant: dt.datetime
+
+    def now(self) -> dt.datetime:
+        # For safety under determinism rules, attach Tehran tz if naive
+        tz = _load_zone_info(_DEFAULT_TZ_NAME)
+        return _coerce_aware(self.instant, tz)
+
+
+@dataclass(frozen=True, slots=True)
+class SystemClock:
+    """Clock backed by :class:`datetime.datetime.now` with an IANA timezone."""
+    timezone: ZoneInfo
+    _timezone_key: str = field(init=False, repr=False)
+
+    def __post_init__(self) -> None:
+        if not isinstance(self.timezone, ZoneInfo):  # defensive
+            raise TypeError("timezone must be a ZoneInfo instance")
+        object.__setattr__(self, "_timezone_key", getattr(self.timezone, "key", str(self.timezone)))
+
+    @property
+    def timezone_name(self) -> str:
+        """Return the canonical timezone key used for logging/debugging."""
+        return self._timezone_key
+
+    def now(self) -> dt.datetime:
+        """Return the current timezone-aware datetime in the configured zone."""
+        return dt.datetime.now(tz=self.timezone)
+
+
 def build_system_clock(timezone: str) -> SystemClock:
     """Build a :class:`SystemClock` for the provided IANA timezone name."""
-
     normalized = _normalise_timezone_name(timezone)
     try:
         zone = _load_zone_info(normalized)
-    except ZoneInfoNotFoundError as exc:  # pragma: no cover - exercised via tests
+    except ZoneInfoNotFoundError as exc:  # exercised via tests
         raise ValueError(f"منطقهٔ زمانی نامعتبر است؛ مقدار ورودی: {normalized}.") from exc
-
     return SystemClock(timezone=zone)
 
 
-__all__ = ["Clock", "FixedClock", "SystemClock", "build_system_clock"]
->>>>>>> 6896b2fd
+# ----- Back-compat layer (codex branch API) -----------------------------------
+
+@dataclass(frozen=True, slots=True)
+class CallableClock:
+    """
+    Adapter that wraps a zero-arg callable returning datetime into a Clock.
+    Ensures returned instants are aware (defaults to Asia/Tehran if naive).
+    """
+    func: Callable[[], dt.datetime]
+
+    def now(self) -> dt.datetime:
+        tz = _load_zone_info(_DEFAULT_TZ_NAME)
+        return _coerce_aware(self.func(), tz)
+
+
+def ensure_clock(
+    candidate: Union[Clock, Callable[[], dt.datetime], None],
+    *,
+    default_timezone: str = _DEFAULT_TZ_NAME,
+) -> Clock:
+    """
+    Accepts a Clock instance, a zero-arg callable returning datetime, or None.
+    - If None: returns SystemClock in the given default IANA tz.
+    - If callable: wraps in CallableClock and coerces to aware datetimes.
+    - If Clock: returns as-is.
+    """
+    if candidate is None:
+        return build_system_clock(default_timezone)
+    if isinstance(candidate, Clock):
+        return candidate
+    if callable(candidate):
+        return CallableClock(candidate)  # type: ignore[arg-type]
+    raise TypeError("Unsupported clock type; expected Clock, callable, or None.")
+
+
+__all__ = [
+    "Clock",
+    "FixedClock",
+    "SystemClock",
+    "CallableClock",
+    "build_system_clock",
+    "ensure_clock",
+]