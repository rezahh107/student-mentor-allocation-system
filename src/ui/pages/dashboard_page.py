from __future__ import annotations

from datetime import datetime, timedelta
from pathlib import Path
import logging
import os
<<<<<<< HEAD
from typing import Dict
=======
from typing import Dict
>>>>>>> fd794882

import jdatetime
from PyQt5.QtCore import Qt
from PyQt5.QtGui import QIcon
from PyQt5.QtPrintSupport import QPrintDialog, QPrinter
from PyQt5.QtWidgets import (
    QAction,
    QCheckBox,
    QComboBox,
    QDateEdit,
    QFrame,
    QFileDialog,
    QGridLayout,
    QGroupBox,
    QHBoxLayout,
    QLabel,
    QListWidget,
    QMessageBox,
    QProgressDialog,
    QPushButton,
    QTableWidget,
    QTableWidgetItem,
    QToolBar,
    QVBoxLayout,
    QWidget,
)
from qasync import asyncSlot

from src.ui._safety import is_minimal_mode, log_minimal_mode, swallow_ui_error
from src.ui.pages.dashboard_presenter import DashboardPresenter
from src.ui.widgets.charts.age_distribution_chart import AgeDistributionChart
from src.ui.widgets.charts.center_performance_chart import CenterPerformanceChart
from src.ui.widgets.charts.gender_distribution_chart import GenderDistributionChart
from src.ui.widgets.charts.registration_trend_chart import RegistrationTrendChart
from src.ui.widgets.loading_overlay import LoadingOverlay
from src.ui.widgets.statistic_card import StatisticCard
from src.ui.dialogs.dashboard_settings_dialog import DashboardSettingsDialog
from src.ui.widgets.charts.chart_themes import ChartThemes


class DashboardPage(QWidget):
    """صفحه داشبورد تحلیلی دانش‌آموزان با کارت‌ها و نمودارها."""

    LOGGER = logging.getLogger(__name__)

    def __init__(self, presenter: DashboardPresenter) -> None:
        super().__init__()
        self.presenter = presenter
        self.charts: Dict[str, QWidget] = {}
        self.cards: Dict[str, StatisticCard] = {}
        self.overlay: LoadingOverlay | None = None
        self._minimal_mode = is_minimal_mode()
        if self._minimal_mode:
            log_minimal_mode("صفحه داشبورد")
            return
        self._setup_ui()
        self._connect_signals()

    def _skip_if_minimal(self, action: str) -> bool:
        if getattr(self, "_minimal_mode", False):
            self.LOGGER.info("حالت UI مینیمال فعال است؛ %s اجرا نشد.", action)
            return True
        return False

    def _setup_ui(self) -> None:
        main_layout = QVBoxLayout(self)
        main_layout.setSpacing(16)
        main_layout.setContentsMargins(16, 16, 16, 16)

        # Header
        header = self._create_header()
        main_layout.addWidget(header)

        # Toolbar
        toolbar = self._create_toolbar()
        main_layout.addWidget(toolbar)

        # Cards row
        cards_widget = self._create_cards_row()
        main_layout.addWidget(cards_widget)

        # Charts grid
        charts_widget = self._create_charts_grid()
        main_layout.addWidget(charts_widget)

        # Details section
        details_widget = self._create_details_section()
        main_layout.addWidget(details_widget)

        # Overlay
        self.overlay = LoadingOverlay(self)

    def _create_header(self) -> QWidget:
        w = QFrame()
        w.setObjectName("headerFrame")
        lay = QHBoxLayout(w)
        title = QLabel("📊 داشبورد تحلیلی مدیریت دانش‌آموزان")
        title.setObjectName("mainTitle")
        lay.addWidget(title)
        lay.addStretch()
        self.last_update_label = QLabel("آخرین بروزرسانی: ---")
        self.last_update_label.setObjectName("statusLabel")
        lay.addWidget(self.last_update_label)
        w.setStyleSheet(
            """
            #headerFrame { background: qlineargradient(x1:0,y1:0,x2:1,y2:0, stop:0 #667eea, stop:1 #764ba2); border-radius: 12px; padding: 16px; }
            #mainTitle { color: white; font-size: 20px; font-weight: bold; }
            #statusLabel { color: rgba(255,255,255,0.9); }
            """
        )
        return w

    def _create_toolbar(self) -> QWidget:
        tb = QToolBar()
        # Date range
        self.date_range_combo = QComboBox()
        self.date_range_combo.addItems(["امروز", "7 روز گذشته", "30 روز گذشته", "3 ماه گذشته", "6 ماه گذشته", "1 سال گذشته", "بازه سفارشی..."])
        tb.addWidget(QLabel("بازه زمانی: "))
        tb.addWidget(self.date_range_combo)
        self.custom_dates = QWidget()
        dt_lay = QHBoxLayout(self.custom_dates)
        dt_lay.setContentsMargins(0, 0, 0, 0)
        self.start_date = QDateEdit()
        self.start_date.setCalendarPopup(True)
        self.start_date.setDate(self.start_date.date().addDays(-30))
        self.end_date = QDateEdit()
        self.end_date.setCalendarPopup(True)
        dt_lay.addWidget(QLabel("از:"))
        dt_lay.addWidget(self.start_date)
        dt_lay.addWidget(QLabel("تا:"))
        dt_lay.addWidget(self.end_date)
        self.custom_dates.hide()
        tb.addWidget(self.custom_dates)

        tb.addSeparator()
        self.refresh_action = QAction(QIcon(), "بروزرسانی", self)
        tb.addAction(self.refresh_action)
        self.auto_refresh_cb = QCheckBox("بروزرسانی خودکار (5 دقیقه)")
        self.auto_refresh_cb.setChecked(True)
        tb.addWidget(self.auto_refresh_cb)
        tb.addSeparator()
        self.pdf_action = QAction(QIcon(), "دانلود گزارش PDF", self)
        tb.addAction(self.pdf_action)
        self.print_action = QAction(QIcon(), "چاپ", self)
        tb.addAction(self.print_action)
        self.settings_action = QAction(QIcon(), "تنظیمات", self)
        tb.addAction(self.settings_action)
        return tb

    def _create_cards_row(self) -> QWidget:
        w = QFrame()
        lay = QHBoxLayout(w)
        lay.setSpacing(12)
        configs = [
            {"id": "total", "title": "کل دانش‌آموزان", "icon": "👥", "color": "#2196F3"},
            {"id": "active", "title": "ثبت‌نام فعال", "icon": "✅", "color": "#4CAF50"},
            {"id": "pending", "title": "در انتظار تخصیص", "icon": "⏳", "color": "#FF9800"},
            {"id": "centers", "title": "مراکز فعال", "icon": "🏢", "color": "#9C27B0"},
        ]
        for cfg in configs:
            card = StatisticCard(cfg["title"], cfg["icon"], cfg["color"], initial_value="0", subtitle="")
            self.cards[cfg["id"]] = card
            lay.addWidget(card)
        return w

    def _create_charts_grid(self) -> QWidget:
        gw = QWidget()
        grid = QGridLayout(gw)
        grid.setSpacing(12)
        # Gender
        self.charts["gender"] = GenderDistributionChart()
        grid.addWidget(self._chart_container("توزیع جنسیتی", self.charts["gender"]), 0, 0)
        # Trend
        self.charts["trend"] = RegistrationTrendChart()
        grid.addWidget(self._chart_container("روند ثبت‌نام 12 ماه گذشته", self.charts["trend"]), 0, 1)
        # Centers
        self.charts["centers"] = CenterPerformanceChart()
        grid.addWidget(self._chart_container("عملکرد مراکز", self.charts["centers"]), 1, 0)
        # Age
        self.charts["age"] = AgeDistributionChart()
        grid.addWidget(self._chart_container("توزیع سنی", self.charts["age"]), 1, 1)
        return gw

    def _create_details_section(self) -> QWidget:
        w = QFrame()
        lay = QHBoxLayout(w)
        # Activity
        act_group = QGroupBox("🕒 فعالیت‌های اخیر")
        act_lay = QVBoxLayout(act_group)
        self.activity_list = QListWidget()
        self.activity_list.setMaximumHeight(200)
        act_lay.addWidget(self.activity_list)
        # Performance table
        perf_group = QGroupBox("📈 جدول عملکرد مراکز")
        perf_lay = QVBoxLayout(perf_group)
        self.performance_table = QTableWidget()
        self.performance_table.setColumnCount(5)
        self.performance_table.setHorizontalHeaderLabels(["مرکز", "ظرفیت", "ثبت‌شده", "تخصیص", "نرخ موفقیت"])
        self.performance_table.setMaximumHeight(200)
        perf_lay.addWidget(self.performance_table)
        lay.addWidget(act_group)
        lay.addWidget(perf_group)
        return w

    def _chart_container(self, title: str, widget: QWidget) -> QFrame:
        f = QFrame()
        f.setObjectName("chartContainer")
        lay = QVBoxLayout(f)
        lay.setSpacing(8)
        t = QLabel(title)
        t.setObjectName("chartTitle")
        lay.addWidget(t)
        lay.addWidget(widget)
        f.setStyleSheet(
            """
            #chartContainer { background-color: white; border: 1px solid #e0e0e0; border-radius: 12px; padding: 12px; }
            #chartTitle { font-size: 14px; font-weight: bold; color: #2c3e50; }
            """
        )
        return f

    def _connect_signals(self) -> None:
        self.presenter.data_loaded.connect(self._on_data_loaded)
        self.presenter.loading_started.connect(lambda: self._show_overlay("در حال بارگذاری داشبورد..."))
        self.presenter.loading_finished.connect(lambda: self._hide_overlay())
        self.presenter.error_occurred.connect(lambda msg: QMessageBox.critical(self, "خطا", msg))

        self.date_range_combo.currentTextChanged.connect(self._on_date_range_changed)
        self.refresh_action.triggered.connect(lambda: self._refresh_dashboard())
        self.auto_refresh_cb.toggled.connect(self._toggle_auto_refresh)
        self.pdf_action.triggered.connect(lambda: self._export_pdf())
        self.print_action.triggered.connect(lambda: self._print_dashboard())
        self.settings_action.triggered.connect(lambda: self._open_settings())

<<<<<<< HEAD
    def showEvent(self, event) -> None:  # noqa: D401, N802
        super().showEvent(event)
        if not getattr(self, "_initialized", False):
            self._initialized = True
            self._refresh_dashboard()
            if self.auto_refresh_cb.isChecked():
                self.presenter.start_auto_refresh(300000)
            # Enable realtime updates (optional, default URL)
            try:
                self.presenter.enable_realtime_updates()
            except Exception as exc:  # noqa: BLE001
                logging.getLogger(__name__).warning("فعال‌سازی به‌روزرسانی لحظه‌ای ناموفق بود", exc_info=exc)
=======
    def showEvent(self, event) -> None:  # noqa: D401, N802
        super().showEvent(event)
        if self._skip_if_minimal("نمایش داشبورد"):
            return
        if not getattr(self, "_initialized", False):
            self._initialized = True
            self._refresh_dashboard()
            if self.auto_refresh_cb.isChecked():
                self.presenter.start_auto_refresh(300000)
            with swallow_ui_error("فعال‌سازی به‌روزرسانی بلادرنگ داشبورد"):
                self.presenter.enable_realtime_updates()
>>>>>>> fd794882

    def _selected_date_range(self) -> tuple[datetime, datetime]:
        txt = self.date_range_combo.currentText()
        end = datetime.now()
        if txt == "امروز":
            start = end.replace(hour=0, minute=0, second=0, microsecond=0)
        elif txt == "7 روز گذشته":
            start = end - timedelta(days=7)
        elif txt == "30 روز گذشته":
            start = end - timedelta(days=30)
        elif txt == "3 ماه گذشته":
            start = end - timedelta(days=90)
        elif txt == "6 ماه گذشته":
            start = end - timedelta(days=180)
        elif txt == "1 سال گذشته":
            start = end - timedelta(days=365)
        else:
            start = self.start_date.date().toPyDate()
            end = self.end_date.date().toPyDate()
            if hasattr(end, "toPyDate"):
                end = end.toPyDate()
        return (datetime.combine(start, datetime.min.time()) if not isinstance(start, datetime) else start,  # type: ignore[arg-type]
                datetime.combine(end, datetime.max.time()) if not isinstance(end, datetime) else end)  # type: ignore[arg-type]

    def _on_date_range_changed(self, text: str) -> None:
        self.custom_dates.setVisible(text == "بازه سفارشی...")

    def _toggle_auto_refresh(self, enabled: bool) -> None:
        if self._skip_if_minimal("تغییر وضعیت بروزرسانی خودکار"):
            return
        if enabled:
            self.presenter.start_auto_refresh(300000)
        else:
            self.presenter.stop_auto_refresh()

    def _open_settings(self) -> None:
        if self._skip_if_minimal("باز کردن تنظیمات داشبورد"):
            return
        dlg = DashboardSettingsDialog(self)
        # Pre-fill
        dlg.auto_refresh_enabled.setChecked(self.auto_refresh_cb.isChecked())
        dlg.refresh_interval.setValue(int(self.presenter.refresh_interval / 60000))
        # Theme preset (default/colorful/dark)
        current_theme = getattr(self, "_chart_theme", "default")
        idx = {"پیش‌فرض": "default", "تیره": "dark", "رنگارنگ": "colorful"}
        rev = {v: k for k, v in idx.items()}
        dlg.chart_theme.setCurrentText(rev.get(current_theme, "پیش‌فرض"))

        if dlg.exec_() == dlg.Accepted:
            self.auto_refresh_cb.setChecked(dlg.auto_refresh_enabled.isChecked())
            minutes = dlg.refresh_interval.value()
            interval_ms = max(1, minutes) * 60_000
            if self.auto_refresh_cb.isChecked():
                self.presenter.start_auto_refresh(interval_ms)
            else:
                self.presenter.stop_auto_refresh()

            # Apply chart theme
            chosen = dlg.chart_theme.currentText()
            theme_map = {"پیش‌فرض": "default", "تیره": "dark", "رنگارنگ": "colorful"}
            self._chart_theme = theme_map.get(chosen, "default")
            self._apply_chart_theme()

    def _apply_chart_theme(self) -> None:
        if self._skip_if_minimal("اعمال تم نمودار"):
            return
        theme = getattr(self, "_chart_theme", "default")
        # apply to charts
        self.charts["gender"].set_theme(theme)
        self.charts["trend"].set_theme(theme)
        self.charts["centers"].set_theme(theme)
        self.charts["age"].set_theme(theme)

    def _update_last_refresh_label(self) -> None:
        if self._skip_if_minimal("به‌روزرسانی برچسب زمان آخرین بروزرسانی"):
            return
        self.last_update_label.setText(f"آخرین بروزرسانی: {datetime.now().strftime('%H:%M:%S')}")

    def _show_overlay(self, msg: str) -> None:
        if self._skip_if_minimal("نمایش لایه بارگذاری"):
            return
        if self.overlay:
            self.overlay.show_with_message(msg)

    def _hide_overlay(self) -> None:
        if self._skip_if_minimal("پنهان‌سازی لایه بارگذاری"):
            return
        if self.overlay:
            self.overlay.hide()

    def _on_data_loaded(self, data) -> None:
        if self._skip_if_minimal("به‌روزرسانی داده‌های داشبورد"):
            return
        # Cards
        self.cards["total"].update_value(value=f"{data.total_students:,}", change=data.growth_rate, trend=data.growth_trend)
        self.cards["active"].update_value(value=f"{data.active_students:,}", percentage=f"{data.active_percentage:.1f}%")
        self.cards["pending"].update_value(value=str(data.pending_allocations), percentage=f"{data.pending_percentage:.1f}%")
        self.cards["centers"].update_value(value="3", subtitle="مرکز، گلستان، صدرا")

        # Charts
        self.charts["gender"].update_data(data.gender_distribution)
        self.charts["trend"].update_data(data.monthly_registrations)
        self.charts["centers"].update_data(data.center_performance)
        self.charts["age"].update_data(data.age_distribution)

        # Activity list
        self.activity_list.clear()
        for item in data.recent_activities:
            self.activity_list.addItem(f"{item['time']} - {item['message']} ({item['details']})")

        # Performance table (mocked from performance_metrics)
        perf = data.performance_metrics.get("center_utilization", {})
        rows = len(perf)
        self.performance_table.setRowCount(rows)
        from src.services.analytics_service import AnalyticsService
        names = {cid: AnalyticsService.get_center_name(cid) for cid in perf.keys()}
        for i, cid in enumerate(sorted(perf.keys())):
            row = perf[cid]
            self.performance_table.setItem(i, 0, QTableWidgetItem(names.get(cid, str(cid))))
            self.performance_table.setItem(i, 1, QTableWidgetItem(str(row["capacity"])))
            self.performance_table.setItem(i, 2, QTableWidgetItem(str(row["registered"])))
            self.performance_table.setItem(i, 3, QTableWidgetItem("-"))
            self.performance_table.setItem(i, 4, QTableWidgetItem(f"{row['utilization']:.1f}%"))

        self._update_last_refresh_label()

    @asyncSlot()
    async def _refresh_dashboard(self):
        if self._skip_if_minimal("بروزرسانی داشبورد"):
            return
        await self.presenter.load_dashboard_data(self._selected_date_range(), force_refresh=True)

    @asyncSlot()
    async def _export_pdf(self):
        if self._skip_if_minimal("صدور PDF داشبورد"):
            return
        filename, _ = QFileDialog.getSaveFileName(
            self,
            "���?�?�?�? �?���?�?�? PDF",
            f"�?���?�?�?_�?�?�?�?�?�?�?_{jdatetime.datetime.now().strftime('%Y_%m_%d')}.pdf",
            "PDF Files (*.pdf)",
        )
        if not filename:
            return

        use_stub = os.environ.get('SMARTALLOC_FAKE_PDF', '1') == '1' and os.environ.get('PYTEST_CURRENT_TEST')
        if use_stub or os.environ.get('QT_QPA_PLATFORM') == 'offscreen':
            self._write_stub_pdf(filename)
            if not os.environ.get('PYTEST_CURRENT_TEST'):
                QMessageBox.information(self, "�?�?�?�?", "�?���?�?�? PDF �?�? �?�?�?�?�?�? ���?�?�?�? �?�?.")
            return

        def _fallback() -> None:
            self._write_stub_pdf(filename)
            if not os.environ.get('PYTEST_CURRENT_TEST'):
                QMessageBox.warning(self, "�?���?", "صدور PDF اصلی با خطا مواجه شد؛ نسخه نمایشی ذخیره شد.")

        with swallow_ui_error("صدور گزارش PDF داشبورد", fallback=_fallback):
            await self.presenter.export_pdf_report(filename)
            QMessageBox.information(self, "�?�?�?�?", "�?���?�?�? PDF �?�? �?�?�?�?�?�? ���?�?�?�? �?�?.")

    def _write_stub_pdf(self, filepath: str) -> None:
        if self._skip_if_minimal("نوشتن فایل PDF آزمایشی"):
            return
        with swallow_ui_error("نوشتن گزارش PDF نمایشی"):
            Path(filepath).parent.mkdir(parents=True, exist_ok=True)
            with open(filepath, 'wb') as handle:
                handle.write(b'%PDF-1.4\n% SmartAlloc stub report\nendobj\nstartxref\n0\n%%EOF')

    def _print_dashboard(self) -> None:
        if self._skip_if_minimal("چاپ داشبورد"):
            return
        printer = QPrinter(QPrinter.HighResolution)
        dialog = QPrintDialog(printer, self)
        if dialog.exec_() == QPrintDialog.Accepted:
            # چاپ کل صفحه داشبورد
            self.render(printer)
<|MERGE_RESOLUTION|>--- conflicted
+++ resolved
@@ -1,448 +1,436 @@
-from __future__ import annotations
-
-from datetime import datetime, timedelta
-from pathlib import Path
-import logging
-import os
-<<<<<<< HEAD
-from typing import Dict
-=======
-from typing import Dict
->>>>>>> fd794882
-
-import jdatetime
-from PyQt5.QtCore import Qt
-from PyQt5.QtGui import QIcon
-from PyQt5.QtPrintSupport import QPrintDialog, QPrinter
-from PyQt5.QtWidgets import (
-    QAction,
-    QCheckBox,
-    QComboBox,
-    QDateEdit,
-    QFrame,
-    QFileDialog,
-    QGridLayout,
-    QGroupBox,
-    QHBoxLayout,
-    QLabel,
-    QListWidget,
-    QMessageBox,
-    QProgressDialog,
-    QPushButton,
-    QTableWidget,
-    QTableWidgetItem,
-    QToolBar,
-    QVBoxLayout,
-    QWidget,
-)
-from qasync import asyncSlot
-
-from src.ui._safety import is_minimal_mode, log_minimal_mode, swallow_ui_error
-from src.ui.pages.dashboard_presenter import DashboardPresenter
-from src.ui.widgets.charts.age_distribution_chart import AgeDistributionChart
-from src.ui.widgets.charts.center_performance_chart import CenterPerformanceChart
-from src.ui.widgets.charts.gender_distribution_chart import GenderDistributionChart
-from src.ui.widgets.charts.registration_trend_chart import RegistrationTrendChart
-from src.ui.widgets.loading_overlay import LoadingOverlay
-from src.ui.widgets.statistic_card import StatisticCard
-from src.ui.dialogs.dashboard_settings_dialog import DashboardSettingsDialog
-from src.ui.widgets.charts.chart_themes import ChartThemes
-
-
-class DashboardPage(QWidget):
-    """صفحه داشبورد تحلیلی دانش‌آموزان با کارت‌ها و نمودارها."""
-
-    LOGGER = logging.getLogger(__name__)
-
-    def __init__(self, presenter: DashboardPresenter) -> None:
-        super().__init__()
-        self.presenter = presenter
-        self.charts: Dict[str, QWidget] = {}
-        self.cards: Dict[str, StatisticCard] = {}
-        self.overlay: LoadingOverlay | None = None
-        self._minimal_mode = is_minimal_mode()
-        if self._minimal_mode:
-            log_minimal_mode("صفحه داشبورد")
-            return
-        self._setup_ui()
-        self._connect_signals()
-
-    def _skip_if_minimal(self, action: str) -> bool:
-        if getattr(self, "_minimal_mode", False):
-            self.LOGGER.info("حالت UI مینیمال فعال است؛ %s اجرا نشد.", action)
-            return True
-        return False
-
-    def _setup_ui(self) -> None:
-        main_layout = QVBoxLayout(self)
-        main_layout.setSpacing(16)
-        main_layout.setContentsMargins(16, 16, 16, 16)
-
-        # Header
-        header = self._create_header()
-        main_layout.addWidget(header)
-
-        # Toolbar
-        toolbar = self._create_toolbar()
-        main_layout.addWidget(toolbar)
-
-        # Cards row
-        cards_widget = self._create_cards_row()
-        main_layout.addWidget(cards_widget)
-
-        # Charts grid
-        charts_widget = self._create_charts_grid()
-        main_layout.addWidget(charts_widget)
-
-        # Details section
-        details_widget = self._create_details_section()
-        main_layout.addWidget(details_widget)
-
-        # Overlay
-        self.overlay = LoadingOverlay(self)
-
-    def _create_header(self) -> QWidget:
-        w = QFrame()
-        w.setObjectName("headerFrame")
-        lay = QHBoxLayout(w)
-        title = QLabel("📊 داشبورد تحلیلی مدیریت دانش‌آموزان")
-        title.setObjectName("mainTitle")
-        lay.addWidget(title)
-        lay.addStretch()
-        self.last_update_label = QLabel("آخرین بروزرسانی: ---")
-        self.last_update_label.setObjectName("statusLabel")
-        lay.addWidget(self.last_update_label)
-        w.setStyleSheet(
-            """
-            #headerFrame { background: qlineargradient(x1:0,y1:0,x2:1,y2:0, stop:0 #667eea, stop:1 #764ba2); border-radius: 12px; padding: 16px; }
-            #mainTitle { color: white; font-size: 20px; font-weight: bold; }
-            #statusLabel { color: rgba(255,255,255,0.9); }
-            """
-        )
-        return w
-
-    def _create_toolbar(self) -> QWidget:
-        tb = QToolBar()
-        # Date range
-        self.date_range_combo = QComboBox()
-        self.date_range_combo.addItems(["امروز", "7 روز گذشته", "30 روز گذشته", "3 ماه گذشته", "6 ماه گذشته", "1 سال گذشته", "بازه سفارشی..."])
-        tb.addWidget(QLabel("بازه زمانی: "))
-        tb.addWidget(self.date_range_combo)
-        self.custom_dates = QWidget()
-        dt_lay = QHBoxLayout(self.custom_dates)
-        dt_lay.setContentsMargins(0, 0, 0, 0)
-        self.start_date = QDateEdit()
-        self.start_date.setCalendarPopup(True)
-        self.start_date.setDate(self.start_date.date().addDays(-30))
-        self.end_date = QDateEdit()
-        self.end_date.setCalendarPopup(True)
-        dt_lay.addWidget(QLabel("از:"))
-        dt_lay.addWidget(self.start_date)
-        dt_lay.addWidget(QLabel("تا:"))
-        dt_lay.addWidget(self.end_date)
-        self.custom_dates.hide()
-        tb.addWidget(self.custom_dates)
-
-        tb.addSeparator()
-        self.refresh_action = QAction(QIcon(), "بروزرسانی", self)
-        tb.addAction(self.refresh_action)
-        self.auto_refresh_cb = QCheckBox("بروزرسانی خودکار (5 دقیقه)")
-        self.auto_refresh_cb.setChecked(True)
-        tb.addWidget(self.auto_refresh_cb)
-        tb.addSeparator()
-        self.pdf_action = QAction(QIcon(), "دانلود گزارش PDF", self)
-        tb.addAction(self.pdf_action)
-        self.print_action = QAction(QIcon(), "چاپ", self)
-        tb.addAction(self.print_action)
-        self.settings_action = QAction(QIcon(), "تنظیمات", self)
-        tb.addAction(self.settings_action)
-        return tb
-
-    def _create_cards_row(self) -> QWidget:
-        w = QFrame()
-        lay = QHBoxLayout(w)
-        lay.setSpacing(12)
-        configs = [
-            {"id": "total", "title": "کل دانش‌آموزان", "icon": "👥", "color": "#2196F3"},
-            {"id": "active", "title": "ثبت‌نام فعال", "icon": "✅", "color": "#4CAF50"},
-            {"id": "pending", "title": "در انتظار تخصیص", "icon": "⏳", "color": "#FF9800"},
-            {"id": "centers", "title": "مراکز فعال", "icon": "🏢", "color": "#9C27B0"},
-        ]
-        for cfg in configs:
-            card = StatisticCard(cfg["title"], cfg["icon"], cfg["color"], initial_value="0", subtitle="")
-            self.cards[cfg["id"]] = card
-            lay.addWidget(card)
-        return w
-
-    def _create_charts_grid(self) -> QWidget:
-        gw = QWidget()
-        grid = QGridLayout(gw)
-        grid.setSpacing(12)
-        # Gender
-        self.charts["gender"] = GenderDistributionChart()
-        grid.addWidget(self._chart_container("توزیع جنسیتی", self.charts["gender"]), 0, 0)
-        # Trend
-        self.charts["trend"] = RegistrationTrendChart()
-        grid.addWidget(self._chart_container("روند ثبت‌نام 12 ماه گذشته", self.charts["trend"]), 0, 1)
-        # Centers
-        self.charts["centers"] = CenterPerformanceChart()
-        grid.addWidget(self._chart_container("عملکرد مراکز", self.charts["centers"]), 1, 0)
-        # Age
-        self.charts["age"] = AgeDistributionChart()
-        grid.addWidget(self._chart_container("توزیع سنی", self.charts["age"]), 1, 1)
-        return gw
-
-    def _create_details_section(self) -> QWidget:
-        w = QFrame()
-        lay = QHBoxLayout(w)
-        # Activity
-        act_group = QGroupBox("🕒 فعالیت‌های اخیر")
-        act_lay = QVBoxLayout(act_group)
-        self.activity_list = QListWidget()
-        self.activity_list.setMaximumHeight(200)
-        act_lay.addWidget(self.activity_list)
-        # Performance table
-        perf_group = QGroupBox("📈 جدول عملکرد مراکز")
-        perf_lay = QVBoxLayout(perf_group)
-        self.performance_table = QTableWidget()
-        self.performance_table.setColumnCount(5)
-        self.performance_table.setHorizontalHeaderLabels(["مرکز", "ظرفیت", "ثبت‌شده", "تخصیص", "نرخ موفقیت"])
-        self.performance_table.setMaximumHeight(200)
-        perf_lay.addWidget(self.performance_table)
-        lay.addWidget(act_group)
-        lay.addWidget(perf_group)
-        return w
-
-    def _chart_container(self, title: str, widget: QWidget) -> QFrame:
-        f = QFrame()
-        f.setObjectName("chartContainer")
-        lay = QVBoxLayout(f)
-        lay.setSpacing(8)
-        t = QLabel(title)
-        t.setObjectName("chartTitle")
-        lay.addWidget(t)
-        lay.addWidget(widget)
-        f.setStyleSheet(
-            """
-            #chartContainer { background-color: white; border: 1px solid #e0e0e0; border-radius: 12px; padding: 12px; }
-            #chartTitle { font-size: 14px; font-weight: bold; color: #2c3e50; }
-            """
-        )
-        return f
-
-    def _connect_signals(self) -> None:
-        self.presenter.data_loaded.connect(self._on_data_loaded)
-        self.presenter.loading_started.connect(lambda: self._show_overlay("در حال بارگذاری داشبورد..."))
-        self.presenter.loading_finished.connect(lambda: self._hide_overlay())
-        self.presenter.error_occurred.connect(lambda msg: QMessageBox.critical(self, "خطا", msg))
-
-        self.date_range_combo.currentTextChanged.connect(self._on_date_range_changed)
-        self.refresh_action.triggered.connect(lambda: self._refresh_dashboard())
-        self.auto_refresh_cb.toggled.connect(self._toggle_auto_refresh)
-        self.pdf_action.triggered.connect(lambda: self._export_pdf())
-        self.print_action.triggered.connect(lambda: self._print_dashboard())
-        self.settings_action.triggered.connect(lambda: self._open_settings())
-
-<<<<<<< HEAD
-    def showEvent(self, event) -> None:  # noqa: D401, N802
-        super().showEvent(event)
-        if not getattr(self, "_initialized", False):
-            self._initialized = True
-            self._refresh_dashboard()
-            if self.auto_refresh_cb.isChecked():
-                self.presenter.start_auto_refresh(300000)
-            # Enable realtime updates (optional, default URL)
-            try:
-                self.presenter.enable_realtime_updates()
-            except Exception as exc:  # noqa: BLE001
-                logging.getLogger(__name__).warning("فعال‌سازی به‌روزرسانی لحظه‌ای ناموفق بود", exc_info=exc)
-=======
-    def showEvent(self, event) -> None:  # noqa: D401, N802
-        super().showEvent(event)
-        if self._skip_if_minimal("نمایش داشبورد"):
-            return
-        if not getattr(self, "_initialized", False):
-            self._initialized = True
-            self._refresh_dashboard()
-            if self.auto_refresh_cb.isChecked():
-                self.presenter.start_auto_refresh(300000)
-            with swallow_ui_error("فعال‌سازی به‌روزرسانی بلادرنگ داشبورد"):
-                self.presenter.enable_realtime_updates()
->>>>>>> fd794882
-
-    def _selected_date_range(self) -> tuple[datetime, datetime]:
-        txt = self.date_range_combo.currentText()
-        end = datetime.now()
-        if txt == "امروز":
-            start = end.replace(hour=0, minute=0, second=0, microsecond=0)
-        elif txt == "7 روز گذشته":
-            start = end - timedelta(days=7)
-        elif txt == "30 روز گذشته":
-            start = end - timedelta(days=30)
-        elif txt == "3 ماه گذشته":
-            start = end - timedelta(days=90)
-        elif txt == "6 ماه گذشته":
-            start = end - timedelta(days=180)
-        elif txt == "1 سال گذشته":
-            start = end - timedelta(days=365)
-        else:
-            start = self.start_date.date().toPyDate()
-            end = self.end_date.date().toPyDate()
-            if hasattr(end, "toPyDate"):
-                end = end.toPyDate()
-        return (datetime.combine(start, datetime.min.time()) if not isinstance(start, datetime) else start,  # type: ignore[arg-type]
-                datetime.combine(end, datetime.max.time()) if not isinstance(end, datetime) else end)  # type: ignore[arg-type]
-
-    def _on_date_range_changed(self, text: str) -> None:
-        self.custom_dates.setVisible(text == "بازه سفارشی...")
-
-    def _toggle_auto_refresh(self, enabled: bool) -> None:
-        if self._skip_if_minimal("تغییر وضعیت بروزرسانی خودکار"):
-            return
-        if enabled:
-            self.presenter.start_auto_refresh(300000)
-        else:
-            self.presenter.stop_auto_refresh()
-
-    def _open_settings(self) -> None:
-        if self._skip_if_minimal("باز کردن تنظیمات داشبورد"):
-            return
-        dlg = DashboardSettingsDialog(self)
-        # Pre-fill
-        dlg.auto_refresh_enabled.setChecked(self.auto_refresh_cb.isChecked())
-        dlg.refresh_interval.setValue(int(self.presenter.refresh_interval / 60000))
-        # Theme preset (default/colorful/dark)
-        current_theme = getattr(self, "_chart_theme", "default")
-        idx = {"پیش‌فرض": "default", "تیره": "dark", "رنگارنگ": "colorful"}
-        rev = {v: k for k, v in idx.items()}
-        dlg.chart_theme.setCurrentText(rev.get(current_theme, "پیش‌فرض"))
-
-        if dlg.exec_() == dlg.Accepted:
-            self.auto_refresh_cb.setChecked(dlg.auto_refresh_enabled.isChecked())
-            minutes = dlg.refresh_interval.value()
-            interval_ms = max(1, minutes) * 60_000
-            if self.auto_refresh_cb.isChecked():
-                self.presenter.start_auto_refresh(interval_ms)
-            else:
-                self.presenter.stop_auto_refresh()
-
-            # Apply chart theme
-            chosen = dlg.chart_theme.currentText()
-            theme_map = {"پیش‌فرض": "default", "تیره": "dark", "رنگارنگ": "colorful"}
-            self._chart_theme = theme_map.get(chosen, "default")
-            self._apply_chart_theme()
-
-    def _apply_chart_theme(self) -> None:
-        if self._skip_if_minimal("اعمال تم نمودار"):
-            return
-        theme = getattr(self, "_chart_theme", "default")
-        # apply to charts
-        self.charts["gender"].set_theme(theme)
-        self.charts["trend"].set_theme(theme)
-        self.charts["centers"].set_theme(theme)
-        self.charts["age"].set_theme(theme)
-
-    def _update_last_refresh_label(self) -> None:
-        if self._skip_if_minimal("به‌روزرسانی برچسب زمان آخرین بروزرسانی"):
-            return
-        self.last_update_label.setText(f"آخرین بروزرسانی: {datetime.now().strftime('%H:%M:%S')}")
-
-    def _show_overlay(self, msg: str) -> None:
-        if self._skip_if_minimal("نمایش لایه بارگذاری"):
-            return
-        if self.overlay:
-            self.overlay.show_with_message(msg)
-
-    def _hide_overlay(self) -> None:
-        if self._skip_if_minimal("پنهان‌سازی لایه بارگذاری"):
-            return
-        if self.overlay:
-            self.overlay.hide()
-
-    def _on_data_loaded(self, data) -> None:
-        if self._skip_if_minimal("به‌روزرسانی داده‌های داشبورد"):
-            return
-        # Cards
-        self.cards["total"].update_value(value=f"{data.total_students:,}", change=data.growth_rate, trend=data.growth_trend)
-        self.cards["active"].update_value(value=f"{data.active_students:,}", percentage=f"{data.active_percentage:.1f}%")
-        self.cards["pending"].update_value(value=str(data.pending_allocations), percentage=f"{data.pending_percentage:.1f}%")
-        self.cards["centers"].update_value(value="3", subtitle="مرکز، گلستان، صدرا")
-
-        # Charts
-        self.charts["gender"].update_data(data.gender_distribution)
-        self.charts["trend"].update_data(data.monthly_registrations)
-        self.charts["centers"].update_data(data.center_performance)
-        self.charts["age"].update_data(data.age_distribution)
-
-        # Activity list
-        self.activity_list.clear()
-        for item in data.recent_activities:
-            self.activity_list.addItem(f"{item['time']} - {item['message']} ({item['details']})")
-
-        # Performance table (mocked from performance_metrics)
-        perf = data.performance_metrics.get("center_utilization", {})
-        rows = len(perf)
-        self.performance_table.setRowCount(rows)
-        from src.services.analytics_service import AnalyticsService
-        names = {cid: AnalyticsService.get_center_name(cid) for cid in perf.keys()}
-        for i, cid in enumerate(sorted(perf.keys())):
-            row = perf[cid]
-            self.performance_table.setItem(i, 0, QTableWidgetItem(names.get(cid, str(cid))))
-            self.performance_table.setItem(i, 1, QTableWidgetItem(str(row["capacity"])))
-            self.performance_table.setItem(i, 2, QTableWidgetItem(str(row["registered"])))
-            self.performance_table.setItem(i, 3, QTableWidgetItem("-"))
-            self.performance_table.setItem(i, 4, QTableWidgetItem(f"{row['utilization']:.1f}%"))
-
-        self._update_last_refresh_label()
-
-    @asyncSlot()
-    async def _refresh_dashboard(self):
-        if self._skip_if_minimal("بروزرسانی داشبورد"):
-            return
-        await self.presenter.load_dashboard_data(self._selected_date_range(), force_refresh=True)
-
-    @asyncSlot()
-    async def _export_pdf(self):
-        if self._skip_if_minimal("صدور PDF داشبورد"):
-            return
-        filename, _ = QFileDialog.getSaveFileName(
-            self,
-            "���?�?�?�? �?���?�?�? PDF",
-            f"�?���?�?�?_�?�?�?�?�?�?�?_{jdatetime.datetime.now().strftime('%Y_%m_%d')}.pdf",
-            "PDF Files (*.pdf)",
-        )
-        if not filename:
-            return
-
-        use_stub = os.environ.get('SMARTALLOC_FAKE_PDF', '1') == '1' and os.environ.get('PYTEST_CURRENT_TEST')
-        if use_stub or os.environ.get('QT_QPA_PLATFORM') == 'offscreen':
-            self._write_stub_pdf(filename)
-            if not os.environ.get('PYTEST_CURRENT_TEST'):
-                QMessageBox.information(self, "�?�?�?�?", "�?���?�?�? PDF �?�? �?�?�?�?�?�? ���?�?�?�? �?�?.")
-            return
-
-        def _fallback() -> None:
-            self._write_stub_pdf(filename)
-            if not os.environ.get('PYTEST_CURRENT_TEST'):
-                QMessageBox.warning(self, "�?���?", "صدور PDF اصلی با خطا مواجه شد؛ نسخه نمایشی ذخیره شد.")
-
-        with swallow_ui_error("صدور گزارش PDF داشبورد", fallback=_fallback):
-            await self.presenter.export_pdf_report(filename)
-            QMessageBox.information(self, "�?�?�?�?", "�?���?�?�? PDF �?�? �?�?�?�?�?�? ���?�?�?�? �?�?.")
-
-    def _write_stub_pdf(self, filepath: str) -> None:
-        if self._skip_if_minimal("نوشتن فایل PDF آزمایشی"):
-            return
-        with swallow_ui_error("نوشتن گزارش PDF نمایشی"):
-            Path(filepath).parent.mkdir(parents=True, exist_ok=True)
-            with open(filepath, 'wb') as handle:
-                handle.write(b'%PDF-1.4\n% SmartAlloc stub report\nendobj\nstartxref\n0\n%%EOF')
-
-    def _print_dashboard(self) -> None:
-        if self._skip_if_minimal("چاپ داشبورد"):
-            return
-        printer = QPrinter(QPrinter.HighResolution)
-        dialog = QPrintDialog(printer, self)
-        if dialog.exec_() == QPrintDialog.Accepted:
-            # چاپ کل صفحه داشبورد
-            self.render(printer)
+from __future__ import annotations
+
+from datetime import datetime, timedelta
+from pathlib import Path
+import logging
+import os
+
+import jdatetime
+from PyQt5.QtCore import Qt
+from PyQt5.QtGui import QIcon
+from PyQt5.QtPrintSupport import QPrintDialog, QPrinter
+from PyQt5.QtWidgets import (
+    QAction,
+    QCheckBox,
+    QComboBox,
+    QDateEdit,
+    QFrame,
+    QFileDialog,
+    QGridLayout,
+    QGroupBox,
+    QHBoxLayout,
+    QLabel,
+    QListWidget,
+    QMessageBox,
+    QProgressDialog,
+    QPushButton,
+    QTableWidget,
+    QTableWidgetItem,
+    QToolBar,
+    QVBoxLayout,
+    QWidget,
+)
+from qasync import asyncSlot
+
+from src.ui._safety import is_minimal_mode, log_minimal_mode, swallow_ui_error
+from src.ui.pages.dashboard_presenter import DashboardPresenter
+from src.ui.widgets.charts.age_distribution_chart import AgeDistributionChart
+from src.ui.widgets.charts.center_performance_chart import CenterPerformanceChart
+from src.ui.widgets.charts.gender_distribution_chart import GenderDistributionChart
+from src.ui.widgets.charts.registration_trend_chart import RegistrationTrendChart
+from src.ui.widgets.loading_overlay import LoadingOverlay
+from src.ui.widgets.statistic_card import StatisticCard
+from src.ui.dialogs.dashboard_settings_dialog import DashboardSettingsDialog
+from src.ui.widgets.charts.chart_themes import ChartThemes
+
+
+class DashboardPage(QWidget):
+    """صفحه داشبورد تحلیلی دانش‌آموزان با کارت‌ها و نمودارها."""
+
+    LOGGER = logging.getLogger(__name__)
+
+    def __init__(self, presenter: DashboardPresenter) -> None:
+        super().__init__()
+        self.presenter = presenter
+        self.charts: Dict[str, QWidget] = {}
+        self.cards: Dict[str, StatisticCard] = {}
+        self.overlay: LoadingOverlay | None = None
+        self._minimal_mode = is_minimal_mode()
+        if self._minimal_mode:
+            log_minimal_mode("صفحه داشبورد")
+            return
+        self._setup_ui()
+        self._connect_signals()
+
+    def _skip_if_minimal(self, action: str) -> bool:
+        if getattr(self, "_minimal_mode", False):
+            self.LOGGER.info("حالت UI مینیمال فعال است؛ %s اجرا نشد.", action)
+            return True
+        return False
+
+    def _setup_ui(self) -> None:
+        main_layout = QVBoxLayout(self)
+        main_layout.setSpacing(16)
+        main_layout.setContentsMargins(16, 16, 16, 16)
+
+        # Header
+        header = self._create_header()
+        main_layout.addWidget(header)
+
+        # Toolbar
+        toolbar = self._create_toolbar()
+        main_layout.addWidget(toolbar)
+
+        # Cards row
+        cards_widget = self._create_cards_row()
+        main_layout.addWidget(cards_widget)
+
+        # Charts grid
+        charts_widget = self._create_charts_grid()
+        main_layout.addWidget(charts_widget)
+
+        # Details section
+        details_widget = self._create_details_section()
+        main_layout.addWidget(details_widget)
+
+        # Overlay
+        self.overlay = LoadingOverlay(self)
+
+    def _create_header(self) -> QWidget:
+        w = QFrame()
+        w.setObjectName("headerFrame")
+        lay = QHBoxLayout(w)
+        title = QLabel("📊 داشبورد تحلیلی مدیریت دانش‌آموزان")
+        title.setObjectName("mainTitle")
+        lay.addWidget(title)
+        lay.addStretch()
+        self.last_update_label = QLabel("آخرین بروزرسانی: ---")
+        self.last_update_label.setObjectName("statusLabel")
+        lay.addWidget(self.last_update_label)
+        w.setStyleSheet(
+            """
+            #headerFrame { background: qlineargradient(x1:0,y1:0,x2:1,y2:0, stop:0 #667eea, stop:1 #764ba2); border-radius: 12px; padding: 16px; }
+            #mainTitle { color: white; font-size: 20px; font-weight: bold; }
+            #statusLabel { color: rgba(255,255,255,0.9); }
+            """
+        )
+        return w
+
+    def _create_toolbar(self) -> QWidget:
+        tb = QToolBar()
+        # Date range
+        self.date_range_combo = QComboBox()
+        self.date_range_combo.addItems(["امروز", "7 روز گذشته", "30 روز گذشته", "3 ماه گذشته", "6 ماه گذشته", "1 سال گذشته", "بازه سفارشی..."])
+        tb.addWidget(QLabel("بازه زمانی: "))
+        tb.addWidget(self.date_range_combo)
+        self.custom_dates = QWidget()
+        dt_lay = QHBoxLayout(self.custom_dates)
+        dt_lay.setContentsMargins(0, 0, 0, 0)
+        self.start_date = QDateEdit()
+        self.start_date.setCalendarPopup(True)
+        self.start_date.setDate(self.start_date.date().addDays(-30))
+        self.end_date = QDateEdit()
+        self.end_date.setCalendarPopup(True)
+        dt_lay.addWidget(QLabel("از:"))
+        dt_lay.addWidget(self.start_date)
+        dt_lay.addWidget(QLabel("تا:"))
+        dt_lay.addWidget(self.end_date)
+        self.custom_dates.hide()
+        tb.addWidget(self.custom_dates)
+
+        tb.addSeparator()
+        self.refresh_action = QAction(QIcon(), "بروزرسانی", self)
+        tb.addAction(self.refresh_action)
+        self.auto_refresh_cb = QCheckBox("بروزرسانی خودکار (5 دقیقه)")
+        self.auto_refresh_cb.setChecked(True)
+        tb.addWidget(self.auto_refresh_cb)
+        tb.addSeparator()
+        self.pdf_action = QAction(QIcon(), "دانلود گزارش PDF", self)
+        tb.addAction(self.pdf_action)
+        self.print_action = QAction(QIcon(), "چاپ", self)
+        tb.addAction(self.print_action)
+        self.settings_action = QAction(QIcon(), "تنظیمات", self)
+        tb.addAction(self.settings_action)
+        return tb
+
+    def _create_cards_row(self) -> QWidget:
+        w = QFrame()
+        lay = QHBoxLayout(w)
+        lay.setSpacing(12)
+        configs = [
+            {"id": "total", "title": "کل دانش‌آموزان", "icon": "👥", "color": "#2196F3"},
+            {"id": "active", "title": "ثبت‌نام فعال", "icon": "✅", "color": "#4CAF50"},
+            {"id": "pending", "title": "در انتظار تخصیص", "icon": "⏳", "color": "#FF9800"},
+            {"id": "centers", "title": "مراکز فعال", "icon": "🏢", "color": "#9C27B0"},
+        ]
+        for cfg in configs:
+            card = StatisticCard(cfg["title"], cfg["icon"], cfg["color"], initial_value="0", subtitle="")
+            self.cards[cfg["id"]] = card
+            lay.addWidget(card)
+        return w
+
+    def _create_charts_grid(self) -> QWidget:
+        gw = QWidget()
+        grid = QGridLayout(gw)
+        grid.setSpacing(12)
+        # Gender
+        self.charts["gender"] = GenderDistributionChart()
+        grid.addWidget(self._chart_container("توزیع جنسیتی", self.charts["gender"]), 0, 0)
+        # Trend
+        self.charts["trend"] = RegistrationTrendChart()
+        grid.addWidget(self._chart_container("روند ثبت‌نام 12 ماه گذشته", self.charts["trend"]), 0, 1)
+        # Centers
+        self.charts["centers"] = CenterPerformanceChart()
+        grid.addWidget(self._chart_container("عملکرد مراکز", self.charts["centers"]), 1, 0)
+        # Age
+        self.charts["age"] = AgeDistributionChart()
+        grid.addWidget(self._chart_container("توزیع سنی", self.charts["age"]), 1, 1)
+        return gw
+
+    def _create_details_section(self) -> QWidget:
+        w = QFrame()
+        lay = QHBoxLayout(w)
+        # Activity
+        act_group = QGroupBox("🕒 فعالیت‌های اخیر")
+        act_lay = QVBoxLayout(act_group)
+        self.activity_list = QListWidget()
+        self.activity_list.setMaximumHeight(200)
+        act_lay.addWidget(self.activity_list)
+        # Performance table
+        perf_group = QGroupBox("📈 جدول عملکرد مراکز")
+        perf_lay = QVBoxLayout(perf_group)
+        self.performance_table = QTableWidget()
+        self.performance_table.setColumnCount(5)
+        self.performance_table.setHorizontalHeaderLabels(["مرکز", "ظرفیت", "ثبت‌شده", "تخصیص", "نرخ موفقیت"])
+        self.performance_table.setMaximumHeight(200)
+        perf_lay.addWidget(self.performance_table)
+        lay.addWidget(act_group)
+        lay.addWidget(perf_group)
+        return w
+
+    def _chart_container(self, title: str, widget: QWidget) -> QFrame:
+        f = QFrame()
+        f.setObjectName("chartContainer")
+        lay = QVBoxLayout(f)
+        lay.setSpacing(8)
+        t = QLabel(title)
+        t.setObjectName("chartTitle")
+        lay.addWidget(t)
+        lay.addWidget(widget)
+        f.setStyleSheet(
+            """
+            #chartContainer { background-color: white; border: 1px solid #e0e0e0; border-radius: 12px; padding: 12px; }
+            #chartTitle { font-size: 14px; font-weight: bold; color: #2c3e50; }
+            """
+        )
+        return f
+
+    def _connect_signals(self) -> None:
+        self.presenter.data_loaded.connect(self._on_data_loaded)
+        self.presenter.loading_started.connect(lambda: self._show_overlay("در حال بارگذاری داشبورد..."))
+        self.presenter.loading_finished.connect(lambda: self._hide_overlay())
+        self.presenter.error_occurred.connect(lambda msg: QMessageBox.critical(self, "خطا", msg))
+
+        self.date_range_combo.currentTextChanged.connect(self._on_date_range_changed)
+        self.refresh_action.triggered.connect(lambda: self._refresh_dashboard())
+        self.auto_refresh_cb.toggled.connect(self._toggle_auto_refresh)
+        self.pdf_action.triggered.connect(lambda: self._export_pdf())
+        self.print_action.triggered.connect(lambda: self._print_dashboard())
+        self.settings_action.triggered.connect(lambda: self._open_settings())
+
+def showEvent(self, event) -> None:  # noqa: D401, N802
+    super().showEvent(event)
+    if self._skip_if_minimal("نمایش دادن واقعیتردی"):
+        return
+    
+    if not getattr(self, "_initialized", False):
+        self._initialized = True
+        self._refresh_dashboard()
+        if self.auto_refresh_cb.isChecked():
+            self.presenter.start_auto_refresh(300000)
+    
+    # Enable realtime updates (optional, default URL)
+    try:
+        self.presenter.enable_realtime_updates()
+    except Exception as exc:  # noqa: BLE001
+        logging.getLogger(__name__).warning(
+            "خطای به‌روزرسانی به‌موقع یا تابوی شد", 
+            exc_info=exc
+        )
+
+    def _selected_date_range(self) -> tuple[datetime, datetime]:
+        txt = self.date_range_combo.currentText()
+        end = datetime.now()
+        if txt == "امروز":
+            start = end.replace(hour=0, minute=0, second=0, microsecond=0)
+        elif txt == "7 روز گذشته":
+            start = end - timedelta(days=7)
+        elif txt == "30 روز گذشته":
+            start = end - timedelta(days=30)
+        elif txt == "3 ماه گذشته":
+            start = end - timedelta(days=90)
+        elif txt == "6 ماه گذشته":
+            start = end - timedelta(days=180)
+        elif txt == "1 سال گذشته":
+            start = end - timedelta(days=365)
+        else:
+            start = self.start_date.date().toPyDate()
+            end = self.end_date.date().toPyDate()
+            if hasattr(end, "toPyDate"):
+                end = end.toPyDate()
+        return (datetime.combine(start, datetime.min.time()) if not isinstance(start, datetime) else start,  # type: ignore[arg-type]
+                datetime.combine(end, datetime.max.time()) if not isinstance(end, datetime) else end)  # type: ignore[arg-type]
+
+    def _on_date_range_changed(self, text: str) -> None:
+        self.custom_dates.setVisible(text == "بازه سفارشی...")
+
+    def _toggle_auto_refresh(self, enabled: bool) -> None:
+        if self._skip_if_minimal("تغییر وضعیت بروزرسانی خودکار"):
+            return
+        if enabled:
+            self.presenter.start_auto_refresh(300000)
+        else:
+            self.presenter.stop_auto_refresh()
+
+    def _open_settings(self) -> None:
+        if self._skip_if_minimal("باز کردن تنظیمات داشبورد"):
+            return
+        dlg = DashboardSettingsDialog(self)
+        # Pre-fill
+        dlg.auto_refresh_enabled.setChecked(self.auto_refresh_cb.isChecked())
+        dlg.refresh_interval.setValue(int(self.presenter.refresh_interval / 60000))
+        # Theme preset (default/colorful/dark)
+        current_theme = getattr(self, "_chart_theme", "default")
+        idx = {"پیش‌فرض": "default", "تیره": "dark", "رنگارنگ": "colorful"}
+        rev = {v: k for k, v in idx.items()}
+        dlg.chart_theme.setCurrentText(rev.get(current_theme, "پیش‌فرض"))
+
+        if dlg.exec_() == dlg.Accepted:
+            self.auto_refresh_cb.setChecked(dlg.auto_refresh_enabled.isChecked())
+            minutes = dlg.refresh_interval.value()
+            interval_ms = max(1, minutes) * 60_000
+            if self.auto_refresh_cb.isChecked():
+                self.presenter.start_auto_refresh(interval_ms)
+            else:
+                self.presenter.stop_auto_refresh()
+
+            # Apply chart theme
+            chosen = dlg.chart_theme.currentText()
+            theme_map = {"پیش‌فرض": "default", "تیره": "dark", "رنگارنگ": "colorful"}
+            self._chart_theme = theme_map.get(chosen, "default")
+            self._apply_chart_theme()
+
+    def _apply_chart_theme(self) -> None:
+        if self._skip_if_minimal("اعمال تم نمودار"):
+            return
+        theme = getattr(self, "_chart_theme", "default")
+        # apply to charts
+        self.charts["gender"].set_theme(theme)
+        self.charts["trend"].set_theme(theme)
+        self.charts["centers"].set_theme(theme)
+        self.charts["age"].set_theme(theme)
+
+    def _update_last_refresh_label(self) -> None:
+        if self._skip_if_minimal("به‌روزرسانی برچسب زمان آخرین بروزرسانی"):
+            return
+        self.last_update_label.setText(f"آخرین بروزرسانی: {datetime.now().strftime('%H:%M:%S')}")
+
+    def _show_overlay(self, msg: str) -> None:
+        if self._skip_if_minimal("نمایش لایه بارگذاری"):
+            return
+        if self.overlay:
+            self.overlay.show_with_message(msg)
+
+    def _hide_overlay(self) -> None:
+        if self._skip_if_minimal("پنهان‌سازی لایه بارگذاری"):
+            return
+        if self.overlay:
+            self.overlay.hide()
+
+    def _on_data_loaded(self, data) -> None:
+        if self._skip_if_minimal("به‌روزرسانی داده‌های داشبورد"):
+            return
+        # Cards
+        self.cards["total"].update_value(value=f"{data.total_students:,}", change=data.growth_rate, trend=data.growth_trend)
+        self.cards["active"].update_value(value=f"{data.active_students:,}", percentage=f"{data.active_percentage:.1f}%")
+        self.cards["pending"].update_value(value=str(data.pending_allocations), percentage=f"{data.pending_percentage:.1f}%")
+        self.cards["centers"].update_value(value="3", subtitle="مرکز، گلستان، صدرا")
+
+        # Charts
+        self.charts["gender"].update_data(data.gender_distribution)
+        self.charts["trend"].update_data(data.monthly_registrations)
+        self.charts["centers"].update_data(data.center_performance)
+        self.charts["age"].update_data(data.age_distribution)
+
+        # Activity list
+        self.activity_list.clear()
+        for item in data.recent_activities:
+            self.activity_list.addItem(f"{item['time']} - {item['message']} ({item['details']})")
+
+        # Performance table (mocked from performance_metrics)
+        perf = data.performance_metrics.get("center_utilization", {})
+        rows = len(perf)
+        self.performance_table.setRowCount(rows)
+        from src.services.analytics_service import AnalyticsService
+        names = {cid: AnalyticsService.get_center_name(cid) for cid in perf.keys()}
+        for i, cid in enumerate(sorted(perf.keys())):
+            row = perf[cid]
+            self.performance_table.setItem(i, 0, QTableWidgetItem(names.get(cid, str(cid))))
+            self.performance_table.setItem(i, 1, QTableWidgetItem(str(row["capacity"])))
+            self.performance_table.setItem(i, 2, QTableWidgetItem(str(row["registered"])))
+            self.performance_table.setItem(i, 3, QTableWidgetItem("-"))
+            self.performance_table.setItem(i, 4, QTableWidgetItem(f"{row['utilization']:.1f}%"))
+
+        self._update_last_refresh_label()
+
+    @asyncSlot()
+    async def _refresh_dashboard(self):
+        if self._skip_if_minimal("بروزرسانی داشبورد"):
+            return
+        await self.presenter.load_dashboard_data(self._selected_date_range(), force_refresh=True)
+
+    @asyncSlot()
+    async def _export_pdf(self):
+        if self._skip_if_minimal("صدور PDF داشبورد"):
+            return
+        filename, _ = QFileDialog.getSaveFileName(
+            self,
+            "���?�?�?�? �?���?�?�? PDF",
+            f"�?���?�?�?_�?�?�?�?�?�?�?_{jdatetime.datetime.now().strftime('%Y_%m_%d')}.pdf",
+            "PDF Files (*.pdf)",
+        )
+        if not filename:
+            return
+
+        use_stub = os.environ.get('SMARTALLOC_FAKE_PDF', '1') == '1' and os.environ.get('PYTEST_CURRENT_TEST')
+        if use_stub or os.environ.get('QT_QPA_PLATFORM') == 'offscreen':
+            self._write_stub_pdf(filename)
+            if not os.environ.get('PYTEST_CURRENT_TEST'):
+                QMessageBox.information(self, "�?�?�?�?", "�?���?�?�? PDF �?�? �?�?�?�?�?�? ���?�?�?�? �?�?.")
+            return
+
+        def _fallback() -> None:
+            self._write_stub_pdf(filename)
+            if not os.environ.get('PYTEST_CURRENT_TEST'):
+                QMessageBox.warning(self, "�?���?", "صدور PDF اصلی با خطا مواجه شد؛ نسخه نمایشی ذخیره شد.")
+
+        with swallow_ui_error("صدور گزارش PDF داشبورد", fallback=_fallback):
+            await self.presenter.export_pdf_report(filename)
+            QMessageBox.information(self, "�?�?�?�?", "�?���?�?�? PDF �?�? �?�?�?�?�?�? ���?�?�?�? �?�?.")
+
+    def _write_stub_pdf(self, filepath: str) -> None:
+        if self._skip_if_minimal("نوشتن فایل PDF آزمایشی"):
+            return
+        with swallow_ui_error("نوشتن گزارش PDF نمایشی"):
+            Path(filepath).parent.mkdir(parents=True, exist_ok=True)
+            with open(filepath, 'wb') as handle:
+                handle.write(b'%PDF-1.4\n% SmartAlloc stub report\nendobj\nstartxref\n0\n%%EOF')
+
+    def _print_dashboard(self) -> None:
+        if self._skip_if_minimal("چاپ داشبورد"):
+            return
+        printer = QPrinter(QPrinter.HighResolution)
+        dialog = QPrintDialog(printer, self)
+        if dialog.exec_() == QPrintDialog.Accepted:
+            # چاپ کل صفحه داشبورد
+            self.render(printer)