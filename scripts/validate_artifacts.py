--- conflicted
+++ resolved
@@ -3,13 +3,8 @@
 import importlib
 import json
 from pathlib import Path
-<<<<<<< HEAD
-from typing import Iterable, List
-
+from typing import Any, Callable, Iterable, Iterator, List, Sequence, cast
 import yaml  # type: ignore[import-untyped]
-=======
-from typing import Any, Callable, Iterator, Sequence, cast
->>>>>>> fd794882
 
 from src.phase2_counter_service.validation import COUNTER_PATTERN, COUNTER_PREFIX
 
