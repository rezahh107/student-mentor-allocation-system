--- conflicted
+++ resolved
@@ -1,19 +1,15 @@
 from __future__ import annotations
 
-<<<<<<< HEAD
 import hashlib
 import uuid
 from typing import Dict
-=======
 import os
 import uuid
->>>>>>> a2a9d6d0
 
 import fakeredis
 import pytest
 from fakeredis import FakeStrictRedis
 
-<<<<<<< HEAD
 try:  # pragma: no cover - prefer real dependency when available
     from freezegun import freeze_time
 except ModuleNotFoundError:  # pragma: no cover - fallback for minimal envs
@@ -63,7 +59,6 @@
     token = uuid.uuid4().hex
     hashed = hashlib.blake2s(token.encode("utf-8"), digest_size=6).hexdigest()
     return f"ns-{hashed}"
-=======
 from tooling.clock import Clock
 from tooling.metrics import registry_scope
 
@@ -114,5 +109,4 @@
 @pytest.fixture()
 def junit_report_path(tmp_path):
     path = tmp_path / "junit.xml"
-    yield path
->>>>>>> a2a9d6d0
+    yield path