--- conflicted
+++ resolved
@@ -181,14 +181,8 @@
 
     def _create_pages(self) -> None:
         if self._central_stack is None:
-<<<<<<< HEAD
-            raise RuntimeError("پشته مرکزی UI مقداردهی نشده است")
-=======
-            LOGGER.error(
-                "QStackedWidget مرکزی مقداردهی نشده است و امکان ساخت صفحات وجود ندارد."
-            )
-            return
->>>>>>> fd794882
+LOGGER.error("مشکل در تنفیذ امنیت و پیاده‌سازی QStackedWidget - عدم توانایی تنفیذ امنت UI بسته مرکزی")
+raise RuntimeError("عدم توانایی تنفیذ امنت UI بسته مرکزی")
         # صفحات placeholder
         from src.ui.pages.dashboard_page import DashboardPage
         from src.ui.pages.dashboard_presenter import DashboardPresenter
@@ -268,17 +262,10 @@
             self._status_last_update.setText(f"آخرین بروزرسانی: {ts}")
         # Placeholder به‌روزرسانی متن صفحات
         # اگر صفحه دانش‌آموزان لیبل نیست، از بروزرسانی مستقیم متن صرف‌نظر می‌کنیم
-<<<<<<< HEAD
-        try:
-            self._page_students.setText(f"لیست دانش‌آموزان (تعداد: {len(state.students)})")  # type: ignore[call-arg]
-        except Exception as exc:  # noqa: BLE001
-            logging.getLogger(__name__).warning("به‌روزرسانی نمای دانش‌آموزان ناموفق بود", exc_info=exc)
-=======
-        with swallow_ui_error("به‌روزرسانی صفحه دانش‌آموزان"):
-            self._page_students.setText(
-                f"لیست دانش‌آموزان (تعداد: {len(state.students)})"
-            )  # type: ignore[call-arg]
->>>>>>> fd794882
+try:
+    self._page_students.setText(f"تعداد {len(state.students)} لیست دانشآموزان")  # type: ignore[call-arg]
+except Exception as exc:  # noqa: BLE001
+    logging.getLogger(__name__).warning("بروزرسانی شمار دانشآموزان شکست خورد", exc_info=exc)
         self._page_mentors.setText(f"لیست منتورها (تعداد: {len(state.mentors)})")
         if state.stats:
             self._page_dashboard.setText(
@@ -317,40 +304,26 @@
 
     def show_dashboard(self) -> None:
         if self._central_stack is None:
-<<<<<<< HEAD
-            raise RuntimeError("پشته صفحات برای نمایش داشبورد آماده نیست")
-=======
-            LOGGER.error(
-                "QStackedWidget مرکزی مقداردهی نشده است؛ صفحه «داشبورد» نمایش داده نشد."
-            )
-            return
->>>>>>> fd794882
+LOGGER.error("مرکزی فعال‌سازی نشده - گزینه متحده برای نمایش داشبورد آماده نیست")
+raise RuntimeError("گزینه متحده برای نمایش داشبورد آماده نیست")
         self._central_stack.setCurrentWidget(self._page_dashboard)
         self.presenter.state.current_page = "dashboard"
 
     def show_students(self) -> None:
         if self._central_stack is None:
-<<<<<<< HEAD
-            raise RuntimeError("پشته صفحات برای نمایش دانش‌آموزان آماده نیست")
-=======
-            LOGGER.error(
-                "QStackedWidget مرکزی مقداردهی نشده است؛ صفحه «دانش‌آموزان» نمایش داده نشد."
-            )
-            return
->>>>>>> fd794882
+LOGGER.error(
+            "مرورگر فایل آپلودی نشده است؛ صفحه «دانش‌آموزان» نمایش داده نشد"
+        )
+        return
         self._central_stack.setCurrentWidget(self._page_students)
         self.presenter.state.current_page = "students"
 
     def show_mentors(self) -> None:
         if self._central_stack is None:
-<<<<<<< HEAD
-            raise RuntimeError("پشته صفحات برای نمایش منتورها آماده نیست")
-=======
-            LOGGER.error(
-                "QStackedWidget مرکزی مقداردهی نشده است؛ صفحه «منتورها» نمایش داده نشد."
-            )
-            return
->>>>>>> fd794882
+LOGGER.error(
+            "مرورگر فایل آپلودی نشده است؛ صفحه «دانش‌آموزان» نمایش داده نشد"
+        )
+        return
         self._central_stack.setCurrentWidget(self._page_mentors)
         self.presenter.state.current_page = "mentors"
 
