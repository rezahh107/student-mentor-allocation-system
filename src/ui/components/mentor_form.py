"""Rich mentor form dialog used for add/edit flows."""
from __future__ import annotations

import logging
from typing import Any, Dict, Optional

from PySide6.QtCore import Qt, Signal
from PySide6.QtWidgets import (
    QAbstractItemView,
    QCheckBox,
    QComboBox,
    QDialog,
    QFormLayout,
    QGroupBox,
    QHBoxLayout,
    QLabel,
    QListWidget,
    QMessageBox,
    QPushButton,
    QSpinBox,
    QTextEdit,
    QVBoxLayout,
    QLineEdit,
)

LOGGER = logging.getLogger(__name__)


class MentorFormDialog(QDialog):
    """Dialog for creating or editing mentor records."""

    mentorSaved = Signal(dict)

    def __init__(self, mentor: Optional[Dict[str, Any]] = None, parent=None) -> None:
        super().__init__(parent)
        self.mentor = mentor
        self.is_edit_mode = mentor is not None
        self._build_ui()
        self._wire_validation()
        if self.is_edit_mode:
            self._load_mentor()
        self.setModal(True)
        self.setMinimumSize(420, 520)
        self.setWindowTitle("ویرایش پشتیبان" if self.is_edit_mode else "افزودن پشتیبان")

    # ------------------------------------------------------------------
    # UI setup
    # ------------------------------------------------------------------
    def _build_ui(self) -> None:
        layout = QVBoxLayout(self)

        header = QLabel("ویرایش اطلاعات پشتیبان" if self.is_edit_mode else "افزودن پشتیبان جدید")
        header.setAlignment(Qt.AlignCenter)
        header.setStyleSheet("font-size: 16px; font-weight: bold; margin: 10px;")
        layout.addWidget(header)

        base_group = QGroupBox("اطلاعات پایه")
        base_form = QFormLayout(base_group)

        self.name_input = QLineEdit()
        self.name_input.setPlaceholderText("نام و نام خانوادگی پشتیبان")
        base_form.addRow("نام پشتیبان:", self.name_input)

        self.gender_combo = QComboBox()
        self.gender_combo.addItems(["زن", "مرد"])
        base_form.addRow("جنسیت:", self.gender_combo)

        self.type_combo = QComboBox()
        self.type_combo.addItems(["عادی", "مدرسه‌ای"])
        base_form.addRow("نوع:", self.type_combo)

        self.capacity_spin = QSpinBox()
        self.capacity_spin.setRange(1, 50)
        self.capacity_spin.setValue(10)
        self.capacity_spin.setSuffix(" دانش‌آموز")
        base_form.addRow("ظرفیت:", self.capacity_spin)

        self.phone_input = QLineEdit()
        self.phone_input.setPlaceholderText("09123456789")
        base_form.addRow("تلفن:", self.phone_input)

        self.active_checkbox = QCheckBox("پشتیبان فعال است")
        self.active_checkbox.setChecked(True)
        base_form.addRow("وضعیت:", self.active_checkbox)

        layout.addWidget(base_group)

        groups_group = QGroupBox("گروه‌های مجاز")
        groups_layout = QVBoxLayout(groups_group)
        self.groups_list = QListWidget()
        self.groups_list.setSelectionMode(QAbstractItemView.MultiSelection)
        for label in ["کنکوری", "متوسطه دوم", "متوسطه اول", "دبستان", "هنرستان", "زبان انگلیسی"]:
            self.groups_list.addItem(label)
        groups_layout.addWidget(QLabel("گروه‌های قابل پشتیبانی:"))
        groups_layout.addWidget(self.groups_list)
        layout.addWidget(groups_group)

        notes_group = QGroupBox("یادداشت")
        notes_layout = QVBoxLayout(notes_group)
        self.notes_text = QTextEdit()
        self.notes_text.setMaximumHeight(80)
        self.notes_text.setPlaceholderText("یادداشت اختیاری...")
        notes_layout.addWidget(self.notes_text)
        layout.addWidget(notes_group)

        buttons = QHBoxLayout()
        self.save_btn = QPushButton("ذخیره")
        self.save_btn.setStyleSheet(
            """
            QPushButton {background-color: #4CAF50; color: white; padding: 8px 16px; border-radius: 4px; font-weight: bold;}
            QPushButton:hover {background-color: #45a049;}
            """
        )
        self.cancel_btn = QPushButton("انصراف")
        self.cancel_btn.setStyleSheet(
            """
            QPushButton {background-color: #f44336; color: white; padding: 8px 16px; border-radius: 4px;}
            QPushButton:hover {background-color: #da190b;}
            """
        )
        buttons.addStretch()
        buttons.addWidget(self.save_btn)
        buttons.addWidget(self.cancel_btn)
        layout.addLayout(buttons)

        self.save_btn.clicked.connect(self._handle_save)
        self.cancel_btn.clicked.connect(self.reject)

    # ------------------------------------------------------------------
    # Validation helpers
    # ------------------------------------------------------------------
    def _wire_validation(self) -> None:
        self.name_input.textChanged.connect(self._validate_form)
        self.phone_input.textChanged.connect(self._normalise_phone)
        self.capacity_spin.valueChanged.connect(self._validate_form)

    def _normalise_phone(self, text: str) -> None:
        digits = "".join(filter(str.isdigit, text))
        if len(digits) > 11:
            digits = digits[:11]
        if digits != text:
            cursor = self.phone_input.cursorPosition()
            self.phone_input.setText(digits)
            self.phone_input.setCursorPosition(min(cursor, len(digits)))

    def _validate_form(self) -> bool:
        errors = []
        name = self.name_input.text().strip()
        if len(name) < 2:
            errors.append("نام پشتیبان باید حداقل ۲ کاراکتر باشد")
        phone = self.phone_input.text().strip()
        if phone and (len(phone) != 11 or not phone.startswith("09")):
            errors.append("شماره تلفن نامعتبر است")
        if self.capacity_spin.value() <= 0:
            errors.append("ظرفیت باید مقدار مثبت باشد")

        if errors:
            self.save_btn.setToolTip("\n".join(errors))
            self.save_btn.setEnabled(False)
        else:
            self.save_btn.setToolTip("")
            self.save_btn.setEnabled(True)
        return not errors

    # ------------------------------------------------------------------
    # Data helpers
    # ------------------------------------------------------------------
    def _load_mentor(self) -> None:
        if self.mentor is None:
<<<<<<< HEAD
            raise RuntimeError("داده منتور برای بارگذاری فرم موجود نیست")
=======
            LOGGER.error(
                "اطلاعات پشتیبان برای بارگذاری فرم در حالت ویرایش موجود نیست."
            )
            return
>>>>>>> fd794882
        self.name_input.setText(self.mentor.get("name", ""))
        self.gender_combo.setCurrentIndex(self.mentor.get("gender", 0))
        self.type_combo.setCurrentIndex(1 if self.mentor.get("is_school") else 0)
        self.capacity_spin.setValue(self.mentor.get("capacity", 10))
        self.phone_input.setText(self.mentor.get("phone", ""))
        self.active_checkbox.setChecked(self.mentor.get("is_active", True))
        self.notes_text.setPlainText(self.mentor.get("notes", ""))
        groups = set(self.mentor.get("groups", []))
        for i in range(self.groups_list.count()):
            item = self.groups_list.item(i)
            item.setSelected(item.text() in groups)

    def _collect_data(self) -> Dict[str, Any]:
        groups = [item.text() for item in self.groups_list.selectedItems()]
        return {
            "name": self.name_input.text().strip(),
            "gender": self.gender_combo.currentIndex(),
            "is_school": self.type_combo.currentIndex() == 1,
            "capacity": self.capacity_spin.value(),
            "phone": self.phone_input.text().strip(),
            "is_active": self.active_checkbox.isChecked(),
            "groups": groups,
            "notes": self.notes_text.toPlainText().strip(),
            "current_load": self.mentor.get("current_load", 0) if self.mentor else 0,
        }

    # ------------------------------------------------------------------
    # Slots
    # ------------------------------------------------------------------
    def _handle_save(self) -> None:
        if not self._validate_form():
            QMessageBox.warning(self, "خطای اعتبارسنجی", "لطفاً خطاهای فرم را برطرف کنید")
            return
        mentor_data = self._collect_data()
        reply = QMessageBox.question(
            self,
            "تأیید ذخیره",
            f"آیا از ذخیره اطلاعات پشتیبان '{mentor_data['name']}' اطمینان دارید؟",
            QMessageBox.Yes | QMessageBox.No,
        )
        if reply == QMessageBox.Yes:
            self.mentorSaved.emit(mentor_data)
            self.accept()<|MERGE_RESOLUTION|>--- conflicted
+++ resolved
@@ -1,220 +1,216 @@
-"""Rich mentor form dialog used for add/edit flows."""
-from __future__ import annotations
-
-import logging
-from typing import Any, Dict, Optional
-
-from PySide6.QtCore import Qt, Signal
-from PySide6.QtWidgets import (
-    QAbstractItemView,
-    QCheckBox,
-    QComboBox,
-    QDialog,
-    QFormLayout,
-    QGroupBox,
-    QHBoxLayout,
-    QLabel,
-    QListWidget,
-    QMessageBox,
-    QPushButton,
-    QSpinBox,
-    QTextEdit,
-    QVBoxLayout,
-    QLineEdit,
-)
-
-LOGGER = logging.getLogger(__name__)
-
-
-class MentorFormDialog(QDialog):
-    """Dialog for creating or editing mentor records."""
-
-    mentorSaved = Signal(dict)
-
-    def __init__(self, mentor: Optional[Dict[str, Any]] = None, parent=None) -> None:
-        super().__init__(parent)
-        self.mentor = mentor
-        self.is_edit_mode = mentor is not None
-        self._build_ui()
-        self._wire_validation()
-        if self.is_edit_mode:
-            self._load_mentor()
-        self.setModal(True)
-        self.setMinimumSize(420, 520)
-        self.setWindowTitle("ویرایش پشتیبان" if self.is_edit_mode else "افزودن پشتیبان")
-
-    # ------------------------------------------------------------------
-    # UI setup
-    # ------------------------------------------------------------------
-    def _build_ui(self) -> None:
-        layout = QVBoxLayout(self)
-
-        header = QLabel("ویرایش اطلاعات پشتیبان" if self.is_edit_mode else "افزودن پشتیبان جدید")
-        header.setAlignment(Qt.AlignCenter)
-        header.setStyleSheet("font-size: 16px; font-weight: bold; margin: 10px;")
-        layout.addWidget(header)
-
-        base_group = QGroupBox("اطلاعات پایه")
-        base_form = QFormLayout(base_group)
-
-        self.name_input = QLineEdit()
-        self.name_input.setPlaceholderText("نام و نام خانوادگی پشتیبان")
-        base_form.addRow("نام پشتیبان:", self.name_input)
-
-        self.gender_combo = QComboBox()
-        self.gender_combo.addItems(["زن", "مرد"])
-        base_form.addRow("جنسیت:", self.gender_combo)
-
-        self.type_combo = QComboBox()
-        self.type_combo.addItems(["عادی", "مدرسه‌ای"])
-        base_form.addRow("نوع:", self.type_combo)
-
-        self.capacity_spin = QSpinBox()
-        self.capacity_spin.setRange(1, 50)
-        self.capacity_spin.setValue(10)
-        self.capacity_spin.setSuffix(" دانش‌آموز")
-        base_form.addRow("ظرفیت:", self.capacity_spin)
-
-        self.phone_input = QLineEdit()
-        self.phone_input.setPlaceholderText("09123456789")
-        base_form.addRow("تلفن:", self.phone_input)
-
-        self.active_checkbox = QCheckBox("پشتیبان فعال است")
-        self.active_checkbox.setChecked(True)
-        base_form.addRow("وضعیت:", self.active_checkbox)
-
-        layout.addWidget(base_group)
-
-        groups_group = QGroupBox("گروه‌های مجاز")
-        groups_layout = QVBoxLayout(groups_group)
-        self.groups_list = QListWidget()
-        self.groups_list.setSelectionMode(QAbstractItemView.MultiSelection)
-        for label in ["کنکوری", "متوسطه دوم", "متوسطه اول", "دبستان", "هنرستان", "زبان انگلیسی"]:
-            self.groups_list.addItem(label)
-        groups_layout.addWidget(QLabel("گروه‌های قابل پشتیبانی:"))
-        groups_layout.addWidget(self.groups_list)
-        layout.addWidget(groups_group)
-
-        notes_group = QGroupBox("یادداشت")
-        notes_layout = QVBoxLayout(notes_group)
-        self.notes_text = QTextEdit()
-        self.notes_text.setMaximumHeight(80)
-        self.notes_text.setPlaceholderText("یادداشت اختیاری...")
-        notes_layout.addWidget(self.notes_text)
-        layout.addWidget(notes_group)
-
-        buttons = QHBoxLayout()
-        self.save_btn = QPushButton("ذخیره")
-        self.save_btn.setStyleSheet(
-            """
-            QPushButton {background-color: #4CAF50; color: white; padding: 8px 16px; border-radius: 4px; font-weight: bold;}
-            QPushButton:hover {background-color: #45a049;}
-            """
-        )
-        self.cancel_btn = QPushButton("انصراف")
-        self.cancel_btn.setStyleSheet(
-            """
-            QPushButton {background-color: #f44336; color: white; padding: 8px 16px; border-radius: 4px;}
-            QPushButton:hover {background-color: #da190b;}
-            """
-        )
-        buttons.addStretch()
-        buttons.addWidget(self.save_btn)
-        buttons.addWidget(self.cancel_btn)
-        layout.addLayout(buttons)
-
-        self.save_btn.clicked.connect(self._handle_save)
-        self.cancel_btn.clicked.connect(self.reject)
-
-    # ------------------------------------------------------------------
-    # Validation helpers
-    # ------------------------------------------------------------------
-    def _wire_validation(self) -> None:
-        self.name_input.textChanged.connect(self._validate_form)
-        self.phone_input.textChanged.connect(self._normalise_phone)
-        self.capacity_spin.valueChanged.connect(self._validate_form)
-
-    def _normalise_phone(self, text: str) -> None:
-        digits = "".join(filter(str.isdigit, text))
-        if len(digits) > 11:
-            digits = digits[:11]
-        if digits != text:
-            cursor = self.phone_input.cursorPosition()
-            self.phone_input.setText(digits)
-            self.phone_input.setCursorPosition(min(cursor, len(digits)))
-
-    def _validate_form(self) -> bool:
-        errors = []
-        name = self.name_input.text().strip()
-        if len(name) < 2:
-            errors.append("نام پشتیبان باید حداقل ۲ کاراکتر باشد")
-        phone = self.phone_input.text().strip()
-        if phone and (len(phone) != 11 or not phone.startswith("09")):
-            errors.append("شماره تلفن نامعتبر است")
-        if self.capacity_spin.value() <= 0:
-            errors.append("ظرفیت باید مقدار مثبت باشد")
-
-        if errors:
-            self.save_btn.setToolTip("\n".join(errors))
-            self.save_btn.setEnabled(False)
-        else:
-            self.save_btn.setToolTip("")
-            self.save_btn.setEnabled(True)
-        return not errors
-
-    # ------------------------------------------------------------------
-    # Data helpers
-    # ------------------------------------------------------------------
-    def _load_mentor(self) -> None:
-        if self.mentor is None:
-<<<<<<< HEAD
-            raise RuntimeError("داده منتور برای بارگذاری فرم موجود نیست")
-=======
-            LOGGER.error(
-                "اطلاعات پشتیبان برای بارگذاری فرم در حالت ویرایش موجود نیست."
-            )
-            return
->>>>>>> fd794882
-        self.name_input.setText(self.mentor.get("name", ""))
-        self.gender_combo.setCurrentIndex(self.mentor.get("gender", 0))
-        self.type_combo.setCurrentIndex(1 if self.mentor.get("is_school") else 0)
-        self.capacity_spin.setValue(self.mentor.get("capacity", 10))
-        self.phone_input.setText(self.mentor.get("phone", ""))
-        self.active_checkbox.setChecked(self.mentor.get("is_active", True))
-        self.notes_text.setPlainText(self.mentor.get("notes", ""))
-        groups = set(self.mentor.get("groups", []))
-        for i in range(self.groups_list.count()):
-            item = self.groups_list.item(i)
-            item.setSelected(item.text() in groups)
-
-    def _collect_data(self) -> Dict[str, Any]:
-        groups = [item.text() for item in self.groups_list.selectedItems()]
-        return {
-            "name": self.name_input.text().strip(),
-            "gender": self.gender_combo.currentIndex(),
-            "is_school": self.type_combo.currentIndex() == 1,
-            "capacity": self.capacity_spin.value(),
-            "phone": self.phone_input.text().strip(),
-            "is_active": self.active_checkbox.isChecked(),
-            "groups": groups,
-            "notes": self.notes_text.toPlainText().strip(),
-            "current_load": self.mentor.get("current_load", 0) if self.mentor else 0,
-        }
-
-    # ------------------------------------------------------------------
-    # Slots
-    # ------------------------------------------------------------------
-    def _handle_save(self) -> None:
-        if not self._validate_form():
-            QMessageBox.warning(self, "خطای اعتبارسنجی", "لطفاً خطاهای فرم را برطرف کنید")
-            return
-        mentor_data = self._collect_data()
-        reply = QMessageBox.question(
-            self,
-            "تأیید ذخیره",
-            f"آیا از ذخیره اطلاعات پشتیبان '{mentor_data['name']}' اطمینان دارید؟",
-            QMessageBox.Yes | QMessageBox.No,
-        )
-        if reply == QMessageBox.Yes:
-            self.mentorSaved.emit(mentor_data)
-            self.accept()+"""Rich mentor form dialog used for add/edit flows."""
+from __future__ import annotations
+
+import logging
+from typing import Any, Dict, Optional
+
+from PySide6.QtCore import Qt, Signal
+from PySide6.QtWidgets import (
+    QAbstractItemView,
+    QCheckBox,
+    QComboBox,
+    QDialog,
+    QFormLayout,
+    QGroupBox,
+    QHBoxLayout,
+    QLabel,
+    QListWidget,
+    QMessageBox,
+    QPushButton,
+    QSpinBox,
+    QTextEdit,
+    QVBoxLayout,
+    QLineEdit,
+)
+
+LOGGER = logging.getLogger(__name__)
+
+
+class MentorFormDialog(QDialog):
+    """Dialog for creating or editing mentor records."""
+
+    mentorSaved = Signal(dict)
+
+    def __init__(self, mentor: Optional[Dict[str, Any]] = None, parent=None) -> None:
+        super().__init__(parent)
+        self.mentor = mentor
+        self.is_edit_mode = mentor is not None
+        self._build_ui()
+        self._wire_validation()
+        if self.is_edit_mode:
+            self._load_mentor()
+        self.setModal(True)
+        self.setMinimumSize(420, 520)
+        self.setWindowTitle("ویرایش پشتیبان" if self.is_edit_mode else "افزودن پشتیبان")
+
+    # ------------------------------------------------------------------
+    # UI setup
+    # ------------------------------------------------------------------
+    def _build_ui(self) -> None:
+        layout = QVBoxLayout(self)
+
+        header = QLabel("ویرایش اطلاعات پشتیبان" if self.is_edit_mode else "افزودن پشتیبان جدید")
+        header.setAlignment(Qt.AlignCenter)
+        header.setStyleSheet("font-size: 16px; font-weight: bold; margin: 10px;")
+        layout.addWidget(header)
+
+        base_group = QGroupBox("اطلاعات پایه")
+        base_form = QFormLayout(base_group)
+
+        self.name_input = QLineEdit()
+        self.name_input.setPlaceholderText("نام و نام خانوادگی پشتیبان")
+        base_form.addRow("نام پشتیبان:", self.name_input)
+
+        self.gender_combo = QComboBox()
+        self.gender_combo.addItems(["زن", "مرد"])
+        base_form.addRow("جنسیت:", self.gender_combo)
+
+        self.type_combo = QComboBox()
+        self.type_combo.addItems(["عادی", "مدرسه‌ای"])
+        base_form.addRow("نوع:", self.type_combo)
+
+        self.capacity_spin = QSpinBox()
+        self.capacity_spin.setRange(1, 50)
+        self.capacity_spin.setValue(10)
+        self.capacity_spin.setSuffix(" دانش‌آموز")
+        base_form.addRow("ظرفیت:", self.capacity_spin)
+
+        self.phone_input = QLineEdit()
+        self.phone_input.setPlaceholderText("09123456789")
+        base_form.addRow("تلفن:", self.phone_input)
+
+        self.active_checkbox = QCheckBox("پشتیبان فعال است")
+        self.active_checkbox.setChecked(True)
+        base_form.addRow("وضعیت:", self.active_checkbox)
+
+        layout.addWidget(base_group)
+
+        groups_group = QGroupBox("گروه‌های مجاز")
+        groups_layout = QVBoxLayout(groups_group)
+        self.groups_list = QListWidget()
+        self.groups_list.setSelectionMode(QAbstractItemView.MultiSelection)
+        for label in ["کنکوری", "متوسطه دوم", "متوسطه اول", "دبستان", "هنرستان", "زبان انگلیسی"]:
+            self.groups_list.addItem(label)
+        groups_layout.addWidget(QLabel("گروه‌های قابل پشتیبانی:"))
+        groups_layout.addWidget(self.groups_list)
+        layout.addWidget(groups_group)
+
+        notes_group = QGroupBox("یادداشت")
+        notes_layout = QVBoxLayout(notes_group)
+        self.notes_text = QTextEdit()
+        self.notes_text.setMaximumHeight(80)
+        self.notes_text.setPlaceholderText("یادداشت اختیاری...")
+        notes_layout.addWidget(self.notes_text)
+        layout.addWidget(notes_group)
+
+        buttons = QHBoxLayout()
+        self.save_btn = QPushButton("ذخیره")
+        self.save_btn.setStyleSheet(
+            """
+            QPushButton {background-color: #4CAF50; color: white; padding: 8px 16px; border-radius: 4px; font-weight: bold;}
+            QPushButton:hover {background-color: #45a049;}
+            """
+        )
+        self.cancel_btn = QPushButton("انصراف")
+        self.cancel_btn.setStyleSheet(
+            """
+            QPushButton {background-color: #f44336; color: white; padding: 8px 16px; border-radius: 4px;}
+            QPushButton:hover {background-color: #da190b;}
+            """
+        )
+        buttons.addStretch()
+        buttons.addWidget(self.save_btn)
+        buttons.addWidget(self.cancel_btn)
+        layout.addLayout(buttons)
+
+        self.save_btn.clicked.connect(self._handle_save)
+        self.cancel_btn.clicked.connect(self.reject)
+
+    # ------------------------------------------------------------------
+    # Validation helpers
+    # ------------------------------------------------------------------
+    def _wire_validation(self) -> None:
+        self.name_input.textChanged.connect(self._validate_form)
+        self.phone_input.textChanged.connect(self._normalise_phone)
+        self.capacity_spin.valueChanged.connect(self._validate_form)
+
+    def _normalise_phone(self, text: str) -> None:
+        digits = "".join(filter(str.isdigit, text))
+        if len(digits) > 11:
+            digits = digits[:11]
+        if digits != text:
+            cursor = self.phone_input.cursorPosition()
+            self.phone_input.setText(digits)
+            self.phone_input.setCursorPosition(min(cursor, len(digits)))
+
+    def _validate_form(self) -> bool:
+        errors = []
+        name = self.name_input.text().strip()
+        if len(name) < 2:
+            errors.append("نام پشتیبان باید حداقل ۲ کاراکتر باشد")
+        phone = self.phone_input.text().strip()
+        if phone and (len(phone) != 11 or not phone.startswith("09")):
+            errors.append("شماره تلفن نامعتبر است")
+        if self.capacity_spin.value() <= 0:
+            errors.append("ظرفیت باید مقدار مثبت باشد")
+
+        if errors:
+            self.save_btn.setToolTip("\n".join(errors))
+            self.save_btn.setEnabled(False)
+        else:
+            self.save_btn.setToolTip("")
+            self.save_btn.setEnabled(True)
+        return not errors
+
+    # ------------------------------------------------------------------
+    # Data helpers
+    # ------------------------------------------------------------------
+    def _load_mentor(self) -> None:
+        if self.mentor is None:
+LOGGER.error(
+            "اطلاعات پشتیبان برای پارک آری قبل در خانه ویرایش موجود نیست."
+        )
+        raise RuntimeError("داده منظور برای پارک آری قبل موجود نیست")
+        self.name_input.setText(self.mentor.get("name", ""))
+        self.gender_combo.setCurrentIndex(self.mentor.get("gender", 0))
+        self.type_combo.setCurrentIndex(1 if self.mentor.get("is_school") else 0)
+        self.capacity_spin.setValue(self.mentor.get("capacity", 10))
+        self.phone_input.setText(self.mentor.get("phone", ""))
+        self.active_checkbox.setChecked(self.mentor.get("is_active", True))
+        self.notes_text.setPlainText(self.mentor.get("notes", ""))
+        groups = set(self.mentor.get("groups", []))
+        for i in range(self.groups_list.count()):
+            item = self.groups_list.item(i)
+            item.setSelected(item.text() in groups)
+
+    def _collect_data(self) -> Dict[str, Any]:
+        groups = [item.text() for item in self.groups_list.selectedItems()]
+        return {
+            "name": self.name_input.text().strip(),
+            "gender": self.gender_combo.currentIndex(),
+            "is_school": self.type_combo.currentIndex() == 1,
+            "capacity": self.capacity_spin.value(),
+            "phone": self.phone_input.text().strip(),
+            "is_active": self.active_checkbox.isChecked(),
+            "groups": groups,
+            "notes": self.notes_text.toPlainText().strip(),
+            "current_load": self.mentor.get("current_load", 0) if self.mentor else 0,
+        }
+
+    # ------------------------------------------------------------------
+    # Slots
+    # ------------------------------------------------------------------
+    def _handle_save(self) -> None:
+        if not self._validate_form():
+            QMessageBox.warning(self, "خطای اعتبارسنجی", "لطفاً خطاهای فرم را برطرف کنید")
+            return
+        mentor_data = self._collect_data()
+        reply = QMessageBox.question(
+            self,
+            "تأیید ذخیره",
+            f"آیا از ذخیره اطلاعات پشتیبان '{mentor_data['name']}' اطمینان دارید؟",
+            QMessageBox.Yes | QMessageBox.No,
+        )
+        if reply == QMessageBox.Yes:
+            self.mentorSaved.emit(mentor_data)
+            self.accept()