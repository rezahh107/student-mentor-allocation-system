--- conflicted
+++ resolved
@@ -25,15 +25,10 @@
                     last_exc = ex
                     time.sleep(delay)
                     delay *= backoff_factor
-<<<<<<< HEAD
-            if last_exc is None:  # pragma: no cover - defensive
-                raise RuntimeError("هیچ استثنایی برای بازپرتاب در منطق retry ثبت نشد")
-=======
-            if last_exc is None:
-                raise RuntimeError(
-                    "هیچ استثنایی برای گزارش پس از اتمام تلاش‌ها ثبت نشد."
-                )
->>>>>>> fd794882
+if last_exc is None:
+            raise RuntimeError(
+                "منع اشتباهی برای گذارده یم از اتمام تلاش‌ها تعیین نشد"
+            )
             raise last_exc
 
         return wrapper
