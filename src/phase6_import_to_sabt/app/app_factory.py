--- conflicted
+++ resolved
@@ -300,179 +300,43 @@
     app.include_router(download_router)
 
     @app.get("/download")
-<<<<<<< HEAD
-    async def download_endpoint(signed: str, kid: str, exp: int, sig: str) -> Response:
-        try:
-            relative_path = container.download_signer.verify_components(
-                signed=signed,
-                kid=kid,
-                exp=exp,
-                sig=sig,
-                now=container.clock.now(),
-            )
-        except SignatureError as exc:
-            return JSONResponse(
-                status_code=403,
-                content={
-                    "fa_error_envelope": {
-                        "code": "DOWNLOAD_FORBIDDEN",
-                        "message": exc.message_fa,
-                    }
-                },
-            )
-
-        base_dir_value = getattr(app.state, "storage_root", None)
-        if base_dir_value is None:
-            return JSONResponse(
-                status_code=503,
-                content={
-                    "fa_error_envelope": {
-                        "code": "DOWNLOAD_UNAVAILABLE",
-                        "message": "سرویس دانلود در دسترس نیست.",
-                    }
-                },
-            )
-
-        base_dir = Path(base_dir_value).resolve()
-        if not base_dir.exists():
-            return JSONResponse(
-                status_code=503,
-                content={
-                    "fa_error_envelope": {
-                        "code": "DOWNLOAD_UNAVAILABLE",
-                        "message": "سرویس دانلود در دسترس نیست.",
-                    }
-                },
-            )
-
-        target = (base_dir / Path(relative_path)).resolve()
-        try:
-            target.relative_to(base_dir)
-        except ValueError:
-            container.metrics.download_signed_total.labels(outcome="path_violation").inc()
-            return JSONResponse(
-                status_code=403,
-                content={
-                    "fa_error_envelope": {
-                        "code": "DOWNLOAD_FORBIDDEN",
-                        "message": "توکن نامعتبر است.",
-                    }
-                },
-            )
-
-        if not target.is_file():
-            container.metrics.download_signed_total.labels(outcome="missing").inc()
-            return JSONResponse(
-                status_code=404,
-                content={
-                    "fa_error_envelope": {
-                        "code": "DOWNLOAD_NOT_FOUND",
-                        "message": "فایل موردنظر یافت نشد.",
-                    }
-                },
-            )
-
-        container.metrics.download_signed_total.labels(outcome="served").inc()
-        return FileResponse(target, filename=target.name)
-=======
-    @profile_endpoint(threshold_ms=100.0)
-    async def legacy_signed_download(
-        request: Request,
-        signed: str | None = None,
-        kid: str | None = None,
-        exp: str | None = None,
-        sig: str | None = None,
-    ) -> Response:
-        correlation_id = getattr(request.state, "correlation_id", None)
-        client_id = request.client.host if request.client else "anonymous"
-        collector: MetricsCollector | None = getattr(request.app.state, "metrics_collector", None)
-        security: SignatureSecurityManager | None = getattr(request.app.state, "signature_security", None)
-        if not signed or not kid or not exp or not sig:
-            return await _record_legacy_failure(
-                request,
-                reason="missing",
-                message="توکن نامعتبر است.",
-            )
-        try:
-            exp_value = int(exp)
-        except (TypeError, ValueError):
-            return await _record_legacy_failure(
-                request,
-                reason="exp_invalid",
-                message="توکن نامعتبر است.",
-            )
-        try:
-            with trace_span("signature_validation", collector=collector):
-                container.download_signer.verify_components(
-                    signed=signed,
-                    kid=kid,
-                    exp=exp_value,
-                    sig=sig,
-                )
-        except SignatureError as exc:
-            return await _record_legacy_failure(
-                request,
-                reason=exc.reason,
-                message=exc.message_fa,
-            )
-        if collector is not None:
-            collector.record_signature_success()
-        if security is not None:
-            await security.record_success(client_id)
-
-        download_metrics.requests_total.labels(status="legacy_not_found").inc()
-        download_metrics.not_found_total.inc()
-        logger.info(
-            "download.legacy_verified",
-            extra={"correlation_id": correlation_id, "kid": kid},
+@app.get("/download")
+async def download_endpoint(
+    signed: str, kid: str, exp: int, sig: str, request: Request
+) -> Response:
+    try:
+        relative_path = container.download_signer.verify_components(
+            signed=signed, kid=kid, exp=exp, sig=sig, now=container.clock.now()
         )
-        return JSONResponse(
-            status_code=404,
-            content={
-                "fa_error_envelope": {
-                    "code": "DOWNLOAD_NOT_FOUND",
-                    "message": "شیء درخواستی یافت نشد.",
-                }
-            },
-        )
-
-    @app.get("/download/honeypot")
-    @profile_endpoint(threshold_ms=100.0)
-    async def download_honeypot(request: Request) -> JSONResponse:
-        collector: MetricsCollector | None = getattr(request.app.state, "metrics_collector", None)
-        security: SignatureSecurityManager | None = getattr(request.app.state, "signature_security", None)
-        client_id = request.client.host if request.client else "anonymous"
-        if collector is not None:
-            collector.record_honeypot_hit(source="download")
-            collector.record_signature_failure(reason="honeypot")
-        if security is not None:
-            blocked = await security.record_failure(client_id, reason="honeypot")
-            if blocked:
-                download_metrics.requests_total.labels(status="blocked").inc()
-                return JSONResponse(
-                    status_code=429,
-                    content={
-                        "fa_error_envelope": {
-                            "code": "DOWNLOAD_TEMPORARILY_BLOCKED",
-                            "message": "دسترسی موقتاً مسدود شد.",
-                        }
-                    },
-                )
-        download_metrics.requests_total.labels(status="honeypot").inc()
-        logger.warning(
-            "download.honeypot",
-            extra={"correlation_id": getattr(request.state, "correlation_id", None), "client": client_id},
-        )
-        return JSONResponse(
-            status_code=404,
-            content={
-                "fa_error_envelope": {
-                    "code": "DOWNLOAD_NOT_FOUND",
-                    "message": "شیء درخواستی یافت نشد.",
-                }
-            },
-        )
->>>>>>> 207fbf01
+    except SignatureError as exc:
+        return JSONResponse(status_code=403, content={"fa_error_envelope":{
+            "code":"DOWNLOAD_FORBIDDEN","message": exc.message_fa}})
+
+    base_dir_value = getattr(request.app.state, "storage_root", None)
+    if not base_dir_value:
+        return JSONResponse(status_code=503, content={"fa_error_envelope":{
+            "code":"DOWNLOAD_UNAVAILABLE","message":"سرویس دانلود در دسترس نیست."}})
+
+    base_dir = Path(base_dir_value).resolve()
+    if not base_dir.exists():
+        return JSONResponse(status_code=503, content={"fa_error_envelope":{
+            "code":"DOWNLOAD_UNAVAILABLE","message":"سرویس دانلود در دسترس نیست."}})
+
+    target = (base_dir / Path(relative_path)).resolve()
+    try:
+        target.relative_to(base_dir)
+    except ValueError:
+        container.metrics.download_signed_total.labels(outcome="path_violation").inc()
+        return JSONResponse(status_code=403, content={"fa_error_envelope":{
+            "code":"DOWNLOAD_FORBIDDEN","message":"توکن نامعتبر است."}})
+
+    if not target.is_file():
+        container.metrics.download_signed_total.labels(outcome="missing").inc()
+        return JSONResponse(status_code=404, content={"fa_error_envelope":{
+            "code":"DOWNLOAD_NOT_FOUND","message":"فایل موردنظر یافت نشد."}})
+
+    container.metrics.download_signed_total.labels(outcome="served").inc()
+    return FileResponse(target, filename=target.name)
     install_error_handlers(app)
     configure_middleware(app, container)
 
