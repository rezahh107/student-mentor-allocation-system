--- conflicted
+++ resolved
@@ -8,8 +8,8 @@
 description = "Student Mentor Allocation System"
 readme = "README.md"
 requires-python = ">=3.11"
-license = {text = "MIT"}
-authors = [{name = "Reza", email = "ops@example.invalid"}]
+license = { text = "MIT" }
+authors = [{ name = "Reza", email = "ops@example.invalid" }]
 keywords = ["education", "mentoring", "allocation"]
 classifiers = [
     "Development Status :: 4 - Beta",
@@ -29,7 +29,7 @@
     "pydantic>=2.6,<3",
     "pydantic-settings>=2.11,<3",
     "fastapi>=0.110,<0.111",
-    "SQLAlchemy>=2.0,<3",  # ✅ یکسان با requirements.txt
+    "SQLAlchemy>=2.0,<3",
     "redis>=5,<6",
     "prometheus-client>=0.19",
     "openpyxl>=3.1,<4",
@@ -54,16 +54,12 @@
     "pytest-cov>=4.1",
     "pytest-xdist>=3.3",
     "pytest-timeout>=2.1",
-<<<<<<< HEAD
     "pytest-json-report>=1.5",
     "coverage[toml]>=7.4",
     "pip-audit>=2.7",
     "cyclonedx-bom>=3.1",
     "freezegun>=1.3.1",
     "fakeredis>=2.19",
-=======
-    "XlsxWriter>=3.1,<4",
->>>>>>> b40deb5c
 ]
 
 test = [
@@ -80,39 +76,27 @@
     "freezegun>=1.3.1",
     "fakeredis>=2.19",
     "httpx>=0.24,<1.0",
-<<<<<<< HEAD
     "pip-audit>=2.7",
     "cyclonedx-bom>=3.1",
-=======
-    "XlsxWriter>=3.1,<4",
->>>>>>> b40deb5c
 ]
 
 ci = [
-    # Core dependencies
-    "pydantic>=2.6,<3",
-    "pydantic-settings>=2.11,<3",
-    "fastapi>=0.110,<0.111",
-    "SQLAlchemy>=2.0,<3",  # ✅ یکسان!
-    "redis>=5,<6",
-    "openpyxl>=3.1,<4",
-    "XlsxWriter>=3.1,<4",
-
     # Testing
     "pytest>=7.4",
-    "pytest-asyncio>=0.23",  # ✅ حذف محدودیت <0.24
+    "pytest-asyncio>=0.23",
     "pytest-cov>=4.1",
     "pytest-xdist>=3.3",
     "pytest-timeout>=2.1",
     "pytest-html>=3.2",
     "pytest-json-report>=1.5",
+    "coverage[toml]>=7.4",
 
     # Quality tools
     "ruff>=0.5.0",
     "mypy>=1.8.0",
     "pydocstyle>=6.3.0",
 
-    # Utilities
+    # Utilities / Security
     "freezegun>=1.3.1",
     "fakeredis>=2.19",
     "pip-audit>=2.7",
@@ -120,7 +104,7 @@
 ]
 
 [tool.setuptools]
-package-dir = {"" = "src"}
+package-dir = { "" = "src" }
 include-package-data = true
 
 [tool.setuptools.packages.find]
